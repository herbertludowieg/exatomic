# Directories
.Python/
.ipynb_checkpoints/
__pycache__/
build/
dist/
*eggs/
*.egg*/
lib/
lib64/
downloads/
sdist/
env/
var/
htmlcov/
cache/
.cache/
.tox/
.coverage/
parts/
win-32/
win-64/
linux-32/
linux-64/
osx-64/
doc/build/
target/
.settings/
<<<<<<< HEAD
exatomic/static/nbextension
=======
exatomic/static/js/
>>>>>>> dcbb1c40
package-lock.json

# Compiled
*.py[cod]
*.nb[ci]
*.so

# IDE and misc
*.manifest
*.spec
pip-log.txt
pip-delete-this-directory.txt
.coverage.*
nosetests.xml
coverage.xml
*.mo
*.pot
*.log*
*.project
*.pydevproject
*.swp
*~
*.DS_Store*

# LaTeX
*.aux
*.bbl
*.blg
*.fdb_latexmk
*.fls
*.lof
*.lot
*.synctex.*
*.toc

# Project specific
record.txt
node_modules
<|MERGE_RESOLUTION|>--- conflicted
+++ resolved
@@ -1,71 +1,68 @@
-# Directories
-.Python/
-.ipynb_checkpoints/
-__pycache__/
-build/
-dist/
-*eggs/
-*.egg*/
-lib/
-lib64/
-downloads/
-sdist/
-env/
-var/
-htmlcov/
-cache/
-.cache/
-.tox/
-.coverage/
-parts/
-win-32/
-win-64/
-linux-32/
-linux-64/
-osx-64/
-doc/build/
-target/
-.settings/
-<<<<<<< HEAD
-exatomic/static/nbextension
-=======
-exatomic/static/js/
->>>>>>> dcbb1c40
-package-lock.json
-
-# Compiled
-*.py[cod]
-*.nb[ci]
-*.so
-
-# IDE and misc
-*.manifest
-*.spec
-pip-log.txt
-pip-delete-this-directory.txt
-.coverage.*
-nosetests.xml
-coverage.xml
-*.mo
-*.pot
-*.log*
-*.project
-*.pydevproject
-*.swp
-*~
-*.DS_Store*
-
-# LaTeX
-*.aux
-*.bbl
-*.blg
-*.fdb_latexmk
-*.fls
-*.lof
-*.lot
-*.synctex.*
-*.toc
-
-# Project specific
-record.txt
-node_modules
+# Directories
+.Python/
+.ipynb_checkpoints/
+__pycache__/
+build/
+dist/
+*eggs/
+*.egg*/
+lib/
+lib64/
+downloads/
+sdist/
+env/
+var/
+htmlcov/
+cache/
+.cache/
+.tox/
+.coverage/
+parts/
+win-32/
+win-64/
+linux-32/
+linux-64/
+osx-64/
+doc/build/
+target/
+.settings/
+exatomic/static/nbextension
+exatomic/static/js/
+package-lock.json
+
+# Compiled
+*.py[cod]
+*.nb[ci]
+*.so
+
+# IDE and misc
+*.manifest
+*.spec
+pip-log.txt
+pip-delete-this-directory.txt
+.coverage.*
+nosetests.xml
+coverage.xml
+*.mo
+*.pot
+*.log*
+*.project
+*.pydevproject
+*.swp
+*~
+*.DS_Store*
+
+# LaTeX
+*.aux
+*.bbl
+*.blg
+*.fdb_latexmk
+*.fls
+*.lof
+*.lot
+*.synctex.*
+*.toc
+
+# Project specific
+record.txt
+node_modules