{
  "name": "exatomic",
<<<<<<< HEAD
  "version": "0.4.6",
=======
  "version": "0.4.7",
>>>>>>> 332522bb
  "description": "A unified platform for theoretical and computational chemists.",
  "author": "Thomas J. Duignan and Alex Marchenko",
  "license": "Apache-2.0",
  "main": "src/index.js",
  "repository": {
    "type": "git",
    "url": "https://github.com/exa-analytics/exatomic.git"
  },
  "keywords": [
    "quantum mechanics",
    "chemistry",
    "hpc",
    "jupyter",
    "notebook",
    "visualization"
  ],
  "scripts": {
    "prepublish": "webpack",
    "test": "echo \"Error: no test specified\" && exit 1"
  },
  "devDependencies": {
    "json-loader": "^0.5.4",
    "webpack": "^1.12.14"
  },
  "dependencies": {
    "@jupyter-widgets/base": "^1.0.0",
    "@jupyter-widgets/controls": "^1.0.0",
    "underscore": "^1.8.3",
    "three": "^0.82.0",
    "three-trackballcontrols": "^0.0.5"
  },
  "jupyterlab": {
    "extension": "src/jupyterlab-plugin"
  }
}<|MERGE_RESOLUTION|>--- conflicted
+++ resolved
@@ -1,10 +1,6 @@
 {
   "name": "exatomic",
-<<<<<<< HEAD
   "version": "0.4.6",
-=======
-  "version": "0.4.7",
->>>>>>> 332522bb
   "description": "A unified platform for theoretical and computational chemists.",
   "author": "Thomas J. Duignan and Alex Marchenko",
   "license": "Apache-2.0",
