--- conflicted
+++ resolved
@@ -529,306 +529,306 @@
             return cls(primdf)
 
 
-<<<<<<< HEAD
-class BasisSetOrder(BasisSet):
-    """
-    BasisSetOrder uniquely determines the basis function ordering scheme for
-    a given :class:`~exatomic.universe.Universe`. This table should be used
-    if the ordering scheme is not programmatically available.
-
-    +-------------------+----------+-------------------------------------------+
-    | Column            | Type     | Description                               |
-    +===================+==========+===========================================+
-    | tag               | str      | symbolic atomic center                    |
-    +-------------------+----------+-------------------------------------------+
-    | center            | int      | numeric atomic center (1-based)           |
-    +-------------------+----------+-------------------------------------------+
-    | type              | str      | identifier equivalent to (l, ml)          |
-    +-------------------+----------+-------------------------------------------+
-    """
-    _columns = ['tag', 'center', 'type']
-    _index = 'chi'
-    _categories = {'center': np.int64, 'symbol': str}
-
-
-class Overlap(DataFrame):
-    """
-    Overlap enumerates the overlap matrix elements between basis functions in
-    a contracted basis set. Currently nothing disambiguates between the
-    primitive overlap matrix and the contracted overlap matrix. As it is
-    square symmetric, only n_basis_functions * (n_basis_functions + 1) / 2
-    rows are stored.
-
-
-    See Gramian matrix for more on the general properties of the overlap matrix.
-
-    +-------------------+----------+-------------------------------------------+
-    | Column            | Type     | Description                               |
-    +===================+==========+===========================================+
-    | frame             | int/cat  | non-unique integer                        |
-    +-------------------+----------+-------------------------------------------+
-    | chi1              | int      | first basis function                      |
-    +-------------------+----------+-------------------------------------------+
-    | chi2              | int      | second basis function                     |
-    +-------------------+----------+-------------------------------------------+
-    | coefficient       | float    | overlap matrix element                    |
-    +-------------------+----------+-------------------------------------------+
-    """
-    _columns = ['chi1', 'chi2', 'coefficient', 'frame']
-    _index = 'index'
-
-    def square(self, frame=0):
-        nbas = np.round(np.roots([1, 1, -2 * self.shape[0]])[1]).astype(np.int64)
-        tri = self[self['frame'] == frame].pivot('chi1', 'chi2', 'coefficient').fillna(value=0)
-        return tri + tri.T - np.eye(nbas)
-
-    @classmethod
-    def from_square(cls, df):
-        ndim = df.shape[0]
-        arr = df.values
-        arlen = ndim * (ndim + 1) // 2
-        #chi1 = np.empty(arlen, dtype=np.int64)
-        #chi2 = np.empty(arlen, dtype=np.int64)
-        #coef = np.empty(arlen, dtype=np.float64)
-        ret = np.empty((arlen,), dtype=[('chi1', 'i8'),
-                                        ('chi2', 'i8'),
-                                        ('coefficient', 'f8'),
-                                        ('frame', 'i8')])
-        cnt = 0
-        for i in range(ndim):
-            for j in range(i + 1):
-                ret[cnt] = (i, j, arr[i, j], 0)
-                cnt += 1
-        return cls(ret)
-
-
-
-class PlanewaveBasisSet(BasisSet):
-    """
-    """
-    pass
-
-
-
-class CartesianGTFOrder(DataFrame):
-    """
-    Stores cartesian basis function order with respect to basis function label.
-
-    +-------------------+----------+-------------------------------------------+
-    | Column            | Type     | Description                               |
-    +===================+==========+===========================================+
-    | frame             | int/cat  | non-unique integer                        |
-    +-------------------+----------+-------------------------------------------+
-    | x                 | int      | power of x                                |
-    +-------------------+----------+-------------------------------------------+
-    | y                 | int      | power of y                                |
-    +-------------------+----------+-------------------------------------------+
-    | z                 | int      | power of z                                |
-    +-------------------+----------+-------------------------------------------+
-    | l                 | int      | x + y + z                                 |
-    +-------------------+----------+-------------------------------------------+
-    """
-    _columns = ['l', 'x', 'y', 'z', 'frame']
-    _index = 'cart_order'
-    _traits = ['l']
-    _categories = {'l': np.int64, 'x': np.int64, 'y': np.int64, 'z': np.int64}
-
-
-    @classmethod
-    def from_lmax_order(cls, lmax, ordering_function):
-        """
-        Generate the dataframe of cartesian basis function ordering with
-        respect to spin angular momentum.
-
-        Args:
-            lmax (int): Maximum value of orbital angular momentum
-            ordering_function: Cartesian ordering function (code specific)
-        """
-        df = pd.DataFrame(np.concatenate([ordering_function(l) for l in range(lmax + 1)]),
-                          columns=['l', 'x', 'y', 'z'])
-        df['frame'] = 0
-        return cls(df)
-
-    def symbolic_keys(self):
-        """
-        Generate the enumerated symbolic keys (e.g. 'x', 'xx', 'xxyy', etc.)
-        associated with each row for ordering purposes.
-        """
-        x = self['x'].apply(lambda i: 'x' * i).astype(str)
-        y = self['y'].apply(lambda i: 'y' * i).astype(str)
-        z = self['z'].apply(lambda i: 'z' * i).astype(str)
-        return x + y + z
-
-
-class SphericalGTFOrder(DataFrame):
-    """
-    Stores order of spherical basis functions with respect to angular momenta.
-
-    +-------------------+----------+-------------------------------------------+
-    | Column            | Type     | Description                               |
-    +===================+==========+===========================================+
-    | frame             | int/cat  | non-unique integer                        |
-    +-------------------+----------+-------------------------------------------+
-    | l                 | int      | orbital angular momentum quantum number   |
-    +-------------------+----------+-------------------------------------------+
-    | ml                | int      | magnetic quantum number                   |
-    +-------------------+----------+-------------------------------------------+
-    """
-    _columns = ['l', 'ml', 'frame']
-    _traits = ['l']
-    _index = 'spherical_order'
-
-    @classmethod
-    def from_lmax_order(cls, lmax, ordering_function):
-        """
-        Generate the spherical basis function ordering with respect
-        to spin angular momentum.
-
-        Args:
-            lmax (int): Maximum value of orbital angular momentum
-            ordering_function: Spherical ordering function (code specific)
-        """
-        data = OrderedDict([(l, ordering_function(l)) for l in range(lmax + 1)])
-        l = [k for k, v in data.items() for i in range(len(v))]
-        ml = np.concatenate(list(data.values()))
-        df = pd.DataFrame.from_dict({'l': l, 'ml': ml})
-        df['frame'] = 0
-        return cls(df)
-
-    def symbolic_keys(self, l=None):
-        """
-        Generate the enumerated symbolic keys (e.g. '(0, 0)', '(1, -1)', '(2, 2)',
-        etc.) associated with each row for ordering purposes.
-        """
-        obj = zip(self['l'], self['ml'])
-        if l is None:
-            return list(obj)
-        return [kv for kv in obj if kv[0] == l]
-
-
-################################################################################
-import sympy as sy
-from exa.symbolic import SymbolicFunction
-
-
-class CartesianSlater(SymbolicFunction):
-    """
-    Args:
-        xa (float): Basis center in x
-        ya (float): Basis center in y
-        za (float): Basis center in z
-        kx (int): Spherical harmonic coefficient in x
-        ky (int): Spherical harmonic coefficient in y
-        kz (int): Spherical harmonic coefficient in z
-        kr (int): Spherical harmonic coefficient in r
-        zeta (float): Positive exponential coefficient
-
-    .. math:
-
-        \Chi_{A}\left(x, y, z\right) = r_{A}^{k_r}x_{A}^{k_x}y_{A}^{k_y}z_{A}^{k_z}e^{-\zeta r_{A}}
-    """
-    kr, kx, ky, kz = sy.symbols("k_r k_x k_y k_z", imaginary=False, positive=True, integer=True)
-    x, y, z, xa, ya, za = sy.symbols("x y z x_A y_A z_A", imaginary=False)
-    zeta = sy.Symbol("zeta", imaginary=False, positive=True)
-    xx = x - xa
-    yy = y - ya
-    zz = z - za
-    r = sy.sqrt(xx**2 + yy**2 + zz**2)
-    expr = r**kr * x**kx * y**ky * z**kz * sy.exp(-zeta*r)
-
-    @classmethod
-    def eval(cls, xa=None, ya=None, za=None, kx=None, ky=None, kz=None,
-             kr=None, zeta=None):
-        """
-        Args:
-            xa (float): Basis function center in x
-            ya (float): Basis function center in y
-            za (float): Basis function center in z
-            kx (int):
-            ky (int):
-            kz (int):
-            kr (int):
-            zeta (float):
-        """
-        subs = {}
-        if xa is not None:
-            subs[cls.xa] = xa
-        if ya is not None:
-            subs[cls.ya] = ya
-        if za is not None:
-            subs[cls.za] = za
-        if kr is not None:
-            subs[cls.kr] = kr
-        if kx is not None:
-            subs[cls.kx] = kx
-        if ky is not None:
-            subs[cls.ky] = ky
-        if kz is not None:
-            subs[cls.kz] = kz
-        if zeta is not None:
-            subs[cls.zeta] = zeta
-        expr = cls.expr.subs(subs)
-        return super().new_expression(expr, "vectorize")
-
-
-class CartesianGaussian(SymbolicFunction):
-    """
-    Args:
-        xa (float): Basis center in x
-        ya (float): Basis center in y
-        za (float): Basis center in z
-        kx (int): Spherical harmonic coefficient in x
-        ky (int): Spherical harmonic coefficient in y
-        kz (int): Spherical harmonic coefficient in z
-        kr (int): Spherical harmonic coefficient in r
-        alpha (float): Positive exponential coefficient
-
-    .. math:
-
-        \Chi_{A}\left(x, y, z\right) = x_{A}^{k_x}y_{A}^{k_y}z_{A}^{k_z}e^{-\alpha r_{A}^2}
-    """
-    kr, kx, ky, kz = sy.symbols("k_r k_x k_y k_z", imaginary=False, positive=True, integer=True)
-    x, y, z, xa, ya, za = sy.symbols("x y z x_A y_A z_A", imaginary=False)
-    alpha = sy.Symbol("alpha", imaginary=False, positive=True)
-    xx = x - xa
-    yy = y - ya
-    zz = z - za
-    r2 = xx**2 + yy**2 + zz**2
-    expr = x**kx * y**ky * z**kz * sy.exp(-alpha*r2)
-
-    @classmethod
-    def eval(cls, xa=None, ya=None, za=None, kx=None, ky=None, kz=None, alpha=None):
-        """
-        Args:
-            xa (float): Basis function center in x
-            ya (float): Basis function center in y
-            za (float): Basis function center in z
-            kx (int):
-            ky (int):
-            kz (int):
-            kr (int):
-            zeta (float):
-        """
-        subs = {}
-        if xa is not None:
-            subs[cls.xa] = xa
-        if ya is not None:
-            subs[cls.ya] = ya
-        if za is not None:
-            subs[cls.za] = za
-        if kr is not None:
-            subs[cls.kr] = kr
-        if kx is not None:
-            subs[cls.kx] = kx
-        if ky is not None:
-            subs[cls.ky] = ky
-        if kz is not None:
-            subs[cls.kz] = kz
-        if alpha is not None:
-            subs[cls.alpha] = alpha
-        expr = cls.expr.subs(subs)
-        return super().new_expression(expr, "vectorize")
-=======
+#<<<<<<< HEAD
+#class BasisSetOrder(BasisSet):
+#    """
+#    BasisSetOrder uniquely determines the basis function ordering scheme for
+#    a given :class:`~exatomic.universe.Universe`. This table should be used
+#    if the ordering scheme is not programmatically available.
+#
+#    +-------------------+----------+-------------------------------------------+
+#    | Column            | Type     | Description                               |
+#    +===================+==========+===========================================+
+#    | tag               | str      | symbolic atomic center                    |
+#    +-------------------+----------+-------------------------------------------+
+#    | center            | int      | numeric atomic center (1-based)           |
+#    +-------------------+----------+-------------------------------------------+
+#    | type              | str      | identifier equivalent to (l, ml)          |
+#    +-------------------+----------+-------------------------------------------+
+#    """
+#    _columns = ['tag', 'center', 'type']
+#    _index = 'chi'
+#    _categories = {'center': np.int64, 'symbol': str}
+#
+#
+#class Overlap(DataFrame):
+#    """
+#    Overlap enumerates the overlap matrix elements between basis functions in
+#    a contracted basis set. Currently nothing disambiguates between the
+#    primitive overlap matrix and the contracted overlap matrix. As it is
+#    square symmetric, only n_basis_functions * (n_basis_functions + 1) / 2
+#    rows are stored.
+#
+#
+#    See Gramian matrix for more on the general properties of the overlap matrix.
+#
+#    +-------------------+----------+-------------------------------------------+
+#    | Column            | Type     | Description                               |
+#    +===================+==========+===========================================+
+#    | frame             | int/cat  | non-unique integer                        |
+#    +-------------------+----------+-------------------------------------------+
+#    | chi1              | int      | first basis function                      |
+#    +-------------------+----------+-------------------------------------------+
+#    | chi2              | int      | second basis function                     |
+#    +-------------------+----------+-------------------------------------------+
+#    | coefficient       | float    | overlap matrix element                    |
+#    +-------------------+----------+-------------------------------------------+
+#    """
+#    _columns = ['chi1', 'chi2', 'coefficient', 'frame']
+#    _index = 'index'
+#
+#    def square(self, frame=0):
+#        nbas = np.round(np.roots([1, 1, -2 * self.shape[0]])[1]).astype(np.int64)
+#        tri = self[self['frame'] == frame].pivot('chi1', 'chi2', 'coefficient').fillna(value=0)
+#        return tri + tri.T - np.eye(nbas)
+#
+#    @classmethod
+#    def from_square(cls, df):
+#        ndim = df.shape[0]
+#        arr = df.values
+#        arlen = ndim * (ndim + 1) // 2
+#        #chi1 = np.empty(arlen, dtype=np.int64)
+#        #chi2 = np.empty(arlen, dtype=np.int64)
+#        #coef = np.empty(arlen, dtype=np.float64)
+#        ret = np.empty((arlen,), dtype=[('chi1', 'i8'),
+#                                        ('chi2', 'i8'),
+#                                        ('coefficient', 'f8'),
+#                                        ('frame', 'i8')])
+#        cnt = 0
+#        for i in range(ndim):
+#            for j in range(i + 1):
+#                ret[cnt] = (i, j, arr[i, j], 0)
+#                cnt += 1
+#        return cls(ret)
+#
+#
+#
+#class PlanewaveBasisSet(BasisSet):
+#    """
+#    """
+#    pass
+#
+#
+#
+#class CartesianGTFOrder(DataFrame):
+#    """
+#    Stores cartesian basis function order with respect to basis function label.
+#
+#    +-------------------+----------+-------------------------------------------+
+#    | Column            | Type     | Description                               |
+#    +===================+==========+===========================================+
+#    | frame             | int/cat  | non-unique integer                        |
+#    +-------------------+----------+-------------------------------------------+
+#    | x                 | int      | power of x                                |
+#    +-------------------+----------+-------------------------------------------+
+#    | y                 | int      | power of y                                |
+#    +-------------------+----------+-------------------------------------------+
+#    | z                 | int      | power of z                                |
+#    +-------------------+----------+-------------------------------------------+
+#    | l                 | int      | x + y + z                                 |
+#    +-------------------+----------+-------------------------------------------+
+#    """
+#    _columns = ['l', 'x', 'y', 'z', 'frame']
+#    _index = 'cart_order'
+#    _traits = ['l']
+#    _categories = {'l': np.int64, 'x': np.int64, 'y': np.int64, 'z': np.int64}
+#
+#
+#    @classmethod
+#    def from_lmax_order(cls, lmax, ordering_function):
+#        """
+#        Generate the dataframe of cartesian basis function ordering with
+#        respect to spin angular momentum.
+#
+#        Args:
+#            lmax (int): Maximum value of orbital angular momentum
+#            ordering_function: Cartesian ordering function (code specific)
+#        """
+#        df = pd.DataFrame(np.concatenate([ordering_function(l) for l in range(lmax + 1)]),
+#                          columns=['l', 'x', 'y', 'z'])
+#        df['frame'] = 0
+#        return cls(df)
+#
+#    def symbolic_keys(self):
+#        """
+#        Generate the enumerated symbolic keys (e.g. 'x', 'xx', 'xxyy', etc.)
+#        associated with each row for ordering purposes.
+#        """
+#        x = self['x'].apply(lambda i: 'x' * i).astype(str)
+#        y = self['y'].apply(lambda i: 'y' * i).astype(str)
+#        z = self['z'].apply(lambda i: 'z' * i).astype(str)
+#        return x + y + z
+#
+#
+#class SphericalGTFOrder(DataFrame):
+#    """
+#    Stores order of spherical basis functions with respect to angular momenta.
+#
+#    +-------------------+----------+-------------------------------------------+
+#    | Column            | Type     | Description                               |
+#    +===================+==========+===========================================+
+#    | frame             | int/cat  | non-unique integer                        |
+#    +-------------------+----------+-------------------------------------------+
+#    | l                 | int      | orbital angular momentum quantum number   |
+#    +-------------------+----------+-------------------------------------------+
+#    | ml                | int      | magnetic quantum number                   |
+#    +-------------------+----------+-------------------------------------------+
+#    """
+#    _columns = ['l', 'ml', 'frame']
+#    _traits = ['l']
+#    _index = 'spherical_order'
+#
+#    @classmethod
+#    def from_lmax_order(cls, lmax, ordering_function):
+#        """
+#        Generate the spherical basis function ordering with respect
+#        to spin angular momentum.
+#
+#        Args:
+#            lmax (int): Maximum value of orbital angular momentum
+#            ordering_function: Spherical ordering function (code specific)
+#        """
+#        data = OrderedDict([(l, ordering_function(l)) for l in range(lmax + 1)])
+#        l = [k for k, v in data.items() for i in range(len(v))]
+#        ml = np.concatenate(list(data.values()))
+#        df = pd.DataFrame.from_dict({'l': l, 'ml': ml})
+#        df['frame'] = 0
+#        return cls(df)
+#
+#    def symbolic_keys(self, l=None):
+#        """
+#        Generate the enumerated symbolic keys (e.g. '(0, 0)', '(1, -1)', '(2, 2)',
+#        etc.) associated with each row for ordering purposes.
+#        """
+#        obj = zip(self['l'], self['ml'])
+#        if l is None:
+#            return list(obj)
+#        return [kv for kv in obj if kv[0] == l]
+#
+#
+#################################################################################
+#import sympy as sy
+#from exa.symbolic import SymbolicFunction
+#
+#
+#class CartesianSlater(SymbolicFunction):
+#    """
+#    Args:
+#        xa (float): Basis center in x
+#        ya (float): Basis center in y
+#        za (float): Basis center in z
+#        kx (int): Spherical harmonic coefficient in x
+#        ky (int): Spherical harmonic coefficient in y
+#        kz (int): Spherical harmonic coefficient in z
+#        kr (int): Spherical harmonic coefficient in r
+#        zeta (float): Positive exponential coefficient
+#
+#    .. math:
+#
+#        \Chi_{A}\left(x, y, z\right) = r_{A}^{k_r}x_{A}^{k_x}y_{A}^{k_y}z_{A}^{k_z}e^{-\zeta r_{A}}
+#    """
+#    kr, kx, ky, kz = sy.symbols("k_r k_x k_y k_z", imaginary=False, positive=True, integer=True)
+#    x, y, z, xa, ya, za = sy.symbols("x y z x_A y_A z_A", imaginary=False)
+#    zeta = sy.Symbol("zeta", imaginary=False, positive=True)
+#    xx = x - xa
+#    yy = y - ya
+#    zz = z - za
+#    r = sy.sqrt(xx**2 + yy**2 + zz**2)
+#    expr = r**kr * x**kx * y**ky * z**kz * sy.exp(-zeta*r)
+#
+#    @classmethod
+#    def eval(cls, xa=None, ya=None, za=None, kx=None, ky=None, kz=None,
+#             kr=None, zeta=None):
+#        """
+#        Args:
+#            xa (float): Basis function center in x
+#            ya (float): Basis function center in y
+#            za (float): Basis function center in z
+#            kx (int):
+#            ky (int):
+#            kz (int):
+#            kr (int):
+#            zeta (float):
+#        """
+#        subs = {}
+#        if xa is not None:
+#            subs[cls.xa] = xa
+#        if ya is not None:
+#            subs[cls.ya] = ya
+#        if za is not None:
+#            subs[cls.za] = za
+#        if kr is not None:
+#            subs[cls.kr] = kr
+#        if kx is not None:
+#            subs[cls.kx] = kx
+#        if ky is not None:
+#            subs[cls.ky] = ky
+#        if kz is not None:
+#            subs[cls.kz] = kz
+#        if zeta is not None:
+#            subs[cls.zeta] = zeta
+#        expr = cls.expr.subs(subs)
+#        return super().new_expression(expr, "vectorize")
+#
+#
+#class CartesianGaussian(SymbolicFunction):
+#    """
+#    Args:
+#        xa (float): Basis center in x
+#        ya (float): Basis center in y
+#        za (float): Basis center in z
+#        kx (int): Spherical harmonic coefficient in x
+#        ky (int): Spherical harmonic coefficient in y
+#        kz (int): Spherical harmonic coefficient in z
+#        kr (int): Spherical harmonic coefficient in r
+#        alpha (float): Positive exponential coefficient
+#
+#    .. math:
+#
+#        \Chi_{A}\left(x, y, z\right) = x_{A}^{k_x}y_{A}^{k_y}z_{A}^{k_z}e^{-\alpha r_{A}^2}
+#    """
+#    kr, kx, ky, kz = sy.symbols("k_r k_x k_y k_z", imaginary=False, positive=True, integer=True)
+#    x, y, z, xa, ya, za = sy.symbols("x y z x_A y_A z_A", imaginary=False)
+#    alpha = sy.Symbol("alpha", imaginary=False, positive=True)
+#    xx = x - xa
+#    yy = y - ya
+#    zz = z - za
+#    r2 = xx**2 + yy**2 + zz**2
+#    expr = x**kx * y**ky * z**kz * sy.exp(-alpha*r2)
+#
+#    @classmethod
+#    def eval(cls, xa=None, ya=None, za=None, kx=None, ky=None, kz=None, alpha=None):
+#        """
+#        Args:
+#            xa (float): Basis function center in x
+#            ya (float): Basis function center in y
+#            za (float): Basis function center in z
+#            kx (int):
+#            ky (int):
+#            kz (int):
+#            kr (int):
+#            zeta (float):
+#        """
+#        subs = {}
+#        if xa is not None:
+#            subs[cls.xa] = xa
+#        if ya is not None:
+#            subs[cls.ya] = ya
+#        if za is not None:
+#            subs[cls.za] = za
+#        if kr is not None:
+#            subs[cls.kr] = kr
+#        if kx is not None:
+#            subs[cls.kx] = kx
+#        if ky is not None:
+#            subs[cls.ky] = ky
+#        if kz is not None:
+#            subs[cls.kz] = kz
+#        if alpha is not None:
+#            subs[cls.alpha] = alpha
+#        expr = cls.expr.subs(subs)
+#        return super().new_expression(expr, "vectorize")
+#=======
 #class BasisSetOrder(BasisSet):
 #    """
 #    BasisSetOrder uniquely determines the basis function ordering scheme for
@@ -1060,4 +1060,4 @@
 #        print(subs)
 #        expr = cls.expr.subs(subs)
 #        return super().new_expression(expr, "vectorize")
->>>>>>> 99a1f409
+#>>>>>>> 99a1f4095eff4c89fb1e26528219b937d88fa1e4