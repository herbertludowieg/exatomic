--- conflicted
+++ resolved
@@ -1,66 +1,54 @@
-# -*- coding: utf-8 -*-
-# Copyright (c) 2015-2018, Exa Analytics Development Team
-# Distributed under the terms of the Apache License 2.0
-"""
-A unified data anlaysis and visualization platform for computational and
-theoretical chemists, physicists, etc. Support for molecular geometry and
-orbital visualization is provided via the `Jupyter`_ notebook, a web-browser
-based interactive (multi-programming language) environment.
-
-.. extended description (todo)
-
-Warning:
-    This package uses the `atomic`_ unit system (Hartree) by default.
-
-.. _atomic: https://en.wikipedia.org/wiki/Atomic_units
-
-Supported Software
----------------------
-The list below contains third-party software that is supported by this package.
-For specific features supported (per software), see the appropriate description
-below.
-
-- :mod:`~exatomic.adf.__init__`: `Amsterdam Density Functional`_
-- :mod:`~exatomic.gaussian.__init__`: `Gaussian`_
-- :mod:`~exatomic.molcas.__init__`: `OpenMolcas`_
-- :mod:`~exatomic.nbo.__init__`: `NBO`_
-- :mod:`~exatomic.nwchem.__init__`: `NWChem`_
-- :mod:`~exatomic.qe.__init__`: `Quantum ESPRESSO`_
-- :mod:`~exatomic.interfaces.__init__`: Additional 3rd party support
-
-.. _Jupyter: https://jupyter.org
-.. _Amsterdam Density Functional: https://www.scm.com
-.. _Gaussian: http://gaussian.com/
-.. _OpenMolcas: https://gitlab.com/Molcas/OpenMolcas
-.. _NBO: http://nbo6.chem.wisc.edu/
-.. _NWChem: http://www.nwchem-sw.org/index.php/Main_Page
-.. _Quantum ESPRESSO: http://www.quantum-espresso.org/
-"""
-def _jupyter_nbextension_paths():
-    """Jupyter notebook extension directory paths."""
-    return [{
-        'section': "notebook",
-        'src': "static/js",
-        'dest': "exatomic",
-        'require': "exatomic/extension"
-    }]
-
-
-<<<<<<< HEAD
-__js_version__ = "^0.4.6"
-from ._version import __version__
-from . import core
-from .core import Universe, Editor, Atom, AtomicField, Frame
-from .interfaces import XYZ, Cube
-from .widgets import DemoContainer, DemoUniverse, UniverseWidget, TensorContainer
-# from . import widgets
-
-=======
-__js_version__ = "^0.4.7"
-from ._version import __version__
-from . import core
-from .core import Universe, Editor, Atom, AtomicField, Frame
-from .interfaces import Cube, XYZ
-from .widgets import DemoContainer, DemoUniverse, UniverseWidget, TensorContainer
-
->>>>>>> 332522bb
+# -*- coding: utf-8 -*-
+# Copyright (c) 2015-2018, Exa Analytics Development Team
+# Distributed under the terms of the Apache License 2.0
+"""
+A unified data anlaysis and visualization platform for computational and
+theoretical chemists, physicists, etc. Support for molecular geometry and
+orbital visualization is provided via the `Jupyter`_ notebook, a web-browser
+based interactive (multi-programming language) environment.
+
+.. extended description (todo)
+
+Warning:
+    This package uses the `atomic`_ unit system (Hartree) by default.
+
+.. _atomic: https://en.wikipedia.org/wiki/Atomic_units
+
+Supported Software
+---------------------
+The list below contains third-party software that is supported by this package.
+For specific features supported (per software), see the appropriate description
+below.
+
+- :mod:`~exatomic.adf.__init__`: `Amsterdam Density Functional`_
+- :mod:`~exatomic.gaussian.__init__`: `Gaussian`_
+- :mod:`~exatomic.molcas.__init__`: `OpenMolcas`_
+- :mod:`~exatomic.nbo.__init__`: `NBO`_
+- :mod:`~exatomic.nwchem.__init__`: `NWChem`_
+- :mod:`~exatomic.qe.__init__`: `Quantum ESPRESSO`_
+- :mod:`~exatomic.interfaces.__init__`: Additional 3rd party support
+
+.. _Jupyter: https://jupyter.org
+.. _Amsterdam Density Functional: https://www.scm.com
+.. _Gaussian: http://gaussian.com/
+.. _OpenMolcas: https://gitlab.com/Molcas/OpenMolcas
+.. _NBO: http://nbo6.chem.wisc.edu/
+.. _NWChem: http://www.nwchem-sw.org/index.php/Main_Page
+.. _Quantum ESPRESSO: http://www.quantum-espresso.org/
+"""
+def _jupyter_nbextension_paths():
+    """Jupyter notebook extension directory paths."""
+    return [{
+        'section': "notebook",
+        'src': "static/js",
+        'dest': "exatomic",
+        'require': "exatomic/extension"
+    }]
+
+
+__js_version__ = "^0.4.6"
+from ._version import __version__
+from . import core
+from .core import Universe, Editor, Atom, AtomicField, Frame
+from .interfaces import XYZ, Cube
+from .widgets import DemoContainer, DemoUniverse, UniverseWidget, TensorContainer