--- conflicted
+++ resolved
@@ -199,12 +199,8 @@
             raise AttributeError("universe must have a momatrix to make MOs")
         if not hasattr(self, '_basis_set_order'):
             print('Warning: without the basis_set_order, MOs may be incorrect.')
-<<<<<<< HEAD
         _add_mos_to_universe(self, field_params=field_params, mocoefs=mocoefs, vector=vector)
-=======
-        _add_mos_to_universe(self, *field_params, mocoefs=mocoefs, vector=vector)
-        self._traits_need_update = True
->>>>>>> 2604c965
+        self._traits_need_update = True
 
     def update_molecular_orbitals(self, field_params=None, mocoefs=None, vector=None):
         """
@@ -217,12 +213,8 @@
         """
         if not hasattr(self, 'basis_functions'):
             raise AttributeError('Universe has no basis functions, add_molecular_orbitals first')
-<<<<<<< HEAD
         _update_mos(self, field_params=field_params, mocoefs=mocoefs, vector=vector)
-=======
-        _update_mos(self, *field_params, mocoefs=mocoefs, vector=vector)
-        self._traits_need_update = True
->>>>>>> 2604c965
+        self._traits_need_update = True
 
     def _custom_traits(self):
         """
