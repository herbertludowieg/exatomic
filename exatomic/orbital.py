--- conflicted
+++ resolved
@@ -1,5 +1,4 @@
 # -*- coding: utf-8 -*-
-<<<<<<< HEAD
 # Copyright (c) 2015-2016, Exa Analytics Development Team
 # Distributed under the terms of the Apache License 2.0
 '''
@@ -17,25 +16,6 @@
 method to return the matrix as we see it on a piece of paper.
 '''
 import re
-=======
-# Copyright (c) 2015-2016, Exa Analytics Development Team
-# Distributed under the terms of the Apache License 2.0
-"""
-Orbital DataFrame
-####################
-Orbital information such as centers and energies. All of the dataframe structures
-and functions associated with the
-results of a quantum chemical calculation. The Orbital table itself
-summarizes information such as centers and energies. The momatrix
-table contains a C matrix as it is presented in quantum textbooks,
-stored in a columnar format. The bound method square() returns the
-matrix as one would write it out. This table should have dimensions
-N_basis_functions * N_basis_functions. The DensityMatrix table stores
-a triangular matrix in columnar format and contains a similar square()
-method to return the matrix as we see it on a piece of paper.
-"""
-import re
->>>>>>> 7d3c08ec
 import numpy as np
 import pandas as pd
 import sympy as sy
@@ -106,7 +86,6 @@
     """
     # TODO :: add spin as a column and make it the first groupby?
     _columns = ['coefficient', 'basis_function', 'orbital']
-<<<<<<< HEAD
     _indices = ['momatrix']
     #_traits = ['orbital']
     _groupbys = ['frame']
@@ -118,17 +97,6 @@
     #    #coefs = Unicode('[' + sq.groupby(by=sq.columns, axis=1).apply(
     #    #            lambda x: x[x.columns[0]].values).to_json(orient='values') + ']').tag(sync=True)
     #    return {'momatrix_coefficient': coefs}
-=======
-    _index = 'momatrix'
-    _traits = ['orbital']
-    _groupby = ('frame', np.int64)
-    _categories = {}
-
-    def _custom_traits(self):
-        coefs = self.groupby('frame').apply(lambda x: x.pivot('basis_function', 'orbital', 'coefficient').fillna(value=0).values)
-        coefs = Unicode(coefs.to_json(orient='values')).tag(sync=True)
-        return {'momatrix_coefficient': coefs}
->>>>>>> 7d3c08ec
 
     def square(self, frame=0):
        return self[self['frame'] == frame].pivot('basis_function', 'orbital', 'coefficient').fillna(value=0)
