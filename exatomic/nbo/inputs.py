--- conflicted
+++ resolved
@@ -12,17 +12,11 @@
 from exatomic import __version__
 from exatomic.base import z2sym
 from .editor import Editor
-<<<<<<< HEAD
 from exatomic.core.atom import Atom
 from exatomic.core.frame import Frame
 from exatomic.core.basis import BasisSetOrder, Overlap
 from exatomic.core.orbital import DensityMatrix, MOMatrix
 from exatomic.algorithms.basis import lorder, cart_lml_count, spher_lml_count
-=======
-from exatomic.core.orbital import DensityMatrix
-from exatomic.algorithms.basis import (solid_harmonics, lorder,
-                                       cart_lml_count, spher_lml_count)
->>>>>>> 332522bb
 from exatomic.algorithms.orbital_util import _check_column
 from itertools import combinations_with_replacement as cwr
 
@@ -67,13 +61,7 @@
 
 def _nbo_labels():
     """Generate dataframes of NBO label, L, and ml or l, m, n."""
-<<<<<<< HEAD
-    #sph = pd.DataFrame([(L, m) for m in range(-L, L + 1) for L in range(6)],
     sph = pd.DataFrame([(L, m) for L in range(7) for m in range(-L, L + 1)],
-                       #list(solid_harmonics(6).keys()),
-=======
-    sph = pd.DataFrame(list(solid_harmonics(6).keys()),
->>>>>>> 332522bb
                        columns=('L', 'ml'))
 
     # See the NBO 6.0 manual for more details
@@ -214,7 +202,6 @@
 
 
 
-<<<<<<< HEAD
 
 class InpMeta(TypedMeta):
     atom = Atom
@@ -293,79 +280,6 @@
         arrs['frame'] = 0
         self.momatrix = MOMatrix.from_dict(arrs)
 
-=======
-    # kwargs = {}
-    # # Get number of functions by shell
-    # shells = uni.basis_set.functions_by_shell()
-    # # This is how many times each L value shows up
-    # shlcnt = shells.index.get_level_values(0)
-    # # Add subshells for each time L shows up
-    # shells = shells.groupby(shlcnt).apply(lambda x: x.sum())
-    # # Map it onto the atoms with each basis set
-    # nshell = uni.atom['set'].map(shells).sum()
-    # kwargs['nshell'] = nshell
-    # # Group our basis sets, will be used later
-    # bases = uni.basis_set[np.abs(uni.basis_set['d']) > 0].groupby('set')
-    # # Exponents per basis set
-    # expnts = bases.apply(lambda x: x.shape[0])
-    # # mapped onto the atoms with each basis set
-    # nexpnt = uni.atom['set'].map(expnts).sum()
-    # kwargs['nexpnt'] = nexpnt
-    # # Grab already correct arrays from basis_set_order
-    # kwargs['center'] = uni.basis_set_order['center'].values.copy()
-    # kwargs['L'] = uni.basis_set_order['L'].values
-    # if uni.basis_set.spherical:
-    #     # Spherical basis set
-    #     kwargs['ml'] = uni.basis_set_order['ml'].values
-    #     lml_count = spher_lml_count
-    # else:
-    #     # Cartesian basis set
-    #     kwargs['l'] = uni.basis_set_order['l'].values
-    #     kwargs['m'] = uni.basis_set_order['m'].values
-    #     kwargs['n'] = uni.basis_set_order['n'].values
-    #     lml_count = cart_lml_count
-    # # For the NBO specicific arrays
-    # lmax = uni.basis_set['L'].cat.as_ordered().max()
-    # # ---- There are 3 that are length nshell
-    # # The number of components per basis function (l degeneracy)
-    # ncomps = np.empty(nshell, dtype=np.int64)
-    # # The number of primitive functions per basis function
-    # nprims = np.empty(nshell, dtype=np.int64)
-    # # The pointers in the arrays above for each basis funciton
-    # npntrs = np.empty(nshell, dtype=np.int64)
-    # # ---- And 2 that are length nexpnt
-    # # The total number of exponents in the basis set
-    # expnts = np.empty(nexpnt, dtype=np.float64)
-    # # The contraction coefficients within the basis set
-    # ds = np.empty((lmax + 1, nexpnt), dtype=np.float64)
-    # # The following algorithm must be generalized
-    # # and simplified by either some bound methods
-    # # on basis_set attributes
-    # cnt, ptr, xpc = 0, 1, 0
-    # for seht in uni.atom['set']:
-    #     b = bases.get_group(seht)
-    #     for sh, grp in b.groupby('shell'):
-    #         if len(grp) == 0: continue
-    #         ncomps[cnt] = lml_count[grp['L'].values[0]]
-    #         nprims[cnt] = grp.shape[0]
-    #         npntrs[cnt] = ptr
-    #         ptr += nprims[cnt]
-    #         cnt += 1
-    #     for l, d, exp in zip(b['L'], b['d'], b['alpha']):
-    #         expnts[xpc] = exp
-    #         for i, ang in enumerate(ds):
-    #             ds[i][xpc] = d if i == l else 0
-    #         xpc += 1
-    # kwargs['nprims'] = nprims
-    # kwargs['ncomps'] = ncomps
-    # kwargs['npntrs'] = npntrs
-    # kwargs['expnts'] = expnts
-    # kwargs['coeffs'] = ds
-    # return kwargs
-
-
-class Input(Editor):
->>>>>>> 332522bb
 
     @classmethod
     def from_universe(cls, uni, mocoefs=None, orbocc=None, name=''):
