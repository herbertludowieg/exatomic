--- conflicted
+++ resolved
@@ -1,652 +1,331 @@
-<<<<<<< HEAD
 # -*- coding: utf-8 -*-
-# Copyright (c) 2015-2016, Exa Analytics Development Team
-# Distributed under the terms of the Apache License 2.0
-'''
-Atomic Position Data
-############################
-This module provides a collection of dataframes supporting nuclear positions,
-forces, velocities, symbols, etc. (all data associated with atoms as points).
-The following is a guide for the typical data found in these dataframes.
-
-+-------------------+----------+-------------------------------------------+
-| Column            | Type     | Description                               |
-+===================+==========+===========================================+
-| x                 | float    | position in x (req.)                      |
-+-------------------+----------+-------------------------------------------+
-| y                 | float    | position in y (req.)                      |
-+-------------------+----------+-------------------------------------------+
-| z                 | float    | position in z (req.)                      |
-+-------------------+----------+-------------------------------------------+
-| frame             | category | non-unique integer (req.)                 |
-+-------------------+----------+-------------------------------------------+
-| symbol            | category | element symbol (req.)                     |
-+-------------------+----------+-------------------------------------------+
-| fx                | float    | force in x                                |
-+-------------------+----------+-------------------------------------------+
-| fy                | float    | force in y                                |
-+-------------------+----------+-------------------------------------------+
-| fz                | float    | force in z                                |
-+-------------------+----------+-------------------------------------------+
-| vx                | float    | velocity in x                             |
-+-------------------+----------+-------------------------------------------+
-| vy                | float    | velocity in y                             |
-+-------------------+----------+-------------------------------------------+
-| vz                | float    | velocity in z                             |
-+-------------------+----------+-------------------------------------------+
-| label             | category | non-unique integer                        |
-+-------------------+----------+-------------------------------------------+
-'''
-import numpy as np
-import pandas as pd
-from traitlets import Dict, Unicode
-from exa.numerical import DataFrame, SparseDataFrame
-from exa.relational.isotope import (symbol_to_color, symbol_to_radius,
-                                   symbol_to_element_mass)
-#from exa.algorithms import supercell3d
-
-
-class BaseAtom(DataFrame):
-    '''
-    Base atom dataframe; sets some default precision (for traits creation and
-    visualization), required columns, and categories.
-    '''
-    _precision = {'x': 2, 'y': 2, 'z': 2}
-    _indices = ['atom']
-    _columns = ['x', 'y', 'z', 'symbol', 'frame']
-    _groupbys = ['frame']
-    _traits = ['x', 'y', 'z']
-    _categories = {'frame': np.int64, 'label': np.int64, 'symbol': str,
-                   'bond_count': np.int64, 'basis_set': np.int64}
-
-    def _custom_traits(self):
-        '''
-        Create creates for the atomic size (using the covalent radius) and atom
-        colors (using the common `Jmol`_ color scheme). Note that that data is
-        present in the static data (see :mod:`~exa.relational.isotope`).
-
-        .. _Jmol: http://jmol.sourceforge.net/jscolors/
-        '''
-        self._set_categories()
-        grps = self.groupby('frame')
-        symbols = grps.apply(lambda g: g['symbol'].cat.codes.values)    # Pass integers rather than string symbols
-        symbols = Unicode(symbols.to_json(orient='values')).tag(sync=True)
-        symmap = {i: v for i, v in enumerate(self['symbol'].cat.categories)}
-        sym2rad = symbol_to_radius()
-        radii = sym2rad[self['symbol'].unique()]
-        radii = Dict({i: radii[v] for i, v in symmap.items()}).tag(sync=True)  # (Int) symbol radii
-        sym2col = symbol_to_color()
-        colors = sym2col[self['symbol'].unique()]    # Same thing for colors
-        colors = Dict({i: colors[v] for i, v in symmap.items()}).tag(sync=True)
-        # Note that position traits (atom_x, atom_y, atom_z) are created automatically
-        # since we have defined _traits = ['x', 'y', 'z'] above.
-        return {'atom_symbols': symbols, 'atom_radii': radii, 'atom_colors': colors}
-
-    def __init__(self, *args, **kwargs):
-        super().__init__(*args, **kwargs)
-        self._revert_categories()
-        # Fill "ghost" atoms with the default ghost atom (Dga)
-        self.ix[self['symbol'].isin(['nan', 'NaN', 'none', 'None']), 'symbol'] = None
-        self['symbol'].fillna('Dga', inplace=True)
-        self._set_categories()
-
-
-class Atom(BaseAtom):
-    '''
-    This table contains the absolute coordinates (regardless of boundary
-    conditions) of atomic nuclei.
-    '''
-    def compute_element_masses(self, inplace=False):
-        '''
-        Map element symbols to their corresponding (element) mass.
-
-        Args:
-            inplace (bool): Add as a column (default false - return series)
-        '''
-        elem_mass = symbol_to_element_mass()
-        mass = self['symbol'].astype('O').map(elem_mass)
-        if inplace:
-            self['mass'] = masses
-        else:
-            return masses
-
-    def reset_labels(self):
-        '''Reset the "label" column.'''
-        if 'label' in self:
-            del self['label']
-        nats = self.groupby('frame').size().values
-        self['label'] = pd.Series([i for nat in nats for i in range(nat)], dtype='category')
-
-    def compute_simple_formula(self):
-        '''
-        Compute the simple formula for each frame. For a description of the
-        simple formula format, see :mod:`~exatomic.formula`. Note that the
-        computed formula is a string, returned as a series (frame index).
-        '''
-        raise NotImplementedError()
-
-    def OLD_compute_unit_atom_static_cell(self, rxyz, oxyz):
-        '''
-        Given a static unit cell, compute the unit cell coordinates for each
-        atom.
-
-        Args:
-            rxyz (:class:`~numpy.ndarray`): Unit cell magnitudes
-            oxyz (:class:`~numpy.ndarray`): Unit cell origin
-
-        Returns:
-            sparse_df (:pandas:`~pandas.SparseDataFrame`): Sparse dataframe of in unit cell positions
-        '''
-        xyz = self[['x', 'y', 'z']]
-        unit = np.mod(xyz, rxyz) + oxyz
-        return UnitAtom(unit[unit != xyz].astype(np.float64).dropna(how='all').to_sparse())
-
-    def __init__(self, *args, **kwargs):
-        super().__init__(*args, **kwargs)
-        if 'label' not in self.columns:
-            self.reset_label()
-
-
-class UnitAtom(SparseDataFrame):
-    '''
-    In unit cell coordinates (sparse) for periodic systems. These coordinates
-    are used to update the corresponding :class:`~exatomic.atom.Atom` object
-    '''
-    _indices = ['atom']
-    _columns = ['x', 'y', 'z']
-
-
-class ProjectedAtom(BaseAtom):
-    '''
-    Projected atom coordinates (e.g. on 3x3x3 supercell). These coordinates are
-    typically associated with their corresponding indices in another dataframe.
-    '''
-    _indices = ['prjd_atom']
-    _columns = ['x', 'y', 'z', 'symbol', 'frame', 'atom']
-    _traits = []
-    _groupbys = ['frame']
-    _categories = {'atom': np.int64, 'frame': np.int64, 'label': np.int64,
-                   'symbol': str, 'bond_count': np.int64}
-
-    def _get_custom_traits(self):
-        return {}
-
-    def reset_label(self, atom_label):
-        '''
-        '''
-        if 'label' in self:
-            del self['label']
-        self['label'] = self['atom'].map(atom_label)
-
-
-class VisualAtom(SparseDataFrame):
-    '''
-    Akin to :class:`~exatomic.atom.UnitAtom`, this class is used to store a special
-    set of coordinates used specifically for visualization. Typically these coordinates
-    are the unit cell coordinates of a periodic system with select atoms translated
-    so as not to break apart molecules across the periodic boundary.
-    '''
-    _indices = ['atom']
-    _columns = ['x', 'y', 'z']
-
-    def _get_custom_traits(self):
-        return {}
-
-
-def compute_unit_atom(universe):
-    '''
-    Compute the in-unit-cell exatomic coordiations of a periodic universe.
-
-    Args:
-        universe: Periodic exatomic universe
-
-    Returns:
-        unit_atom (:class:`~exatomic.atom.UnitAtom`): Sparse dataframe of coordinations
-
-    Note:
-        The returned coordinate dataframe is sparse and is used to update the
-        atom dataframe as needed. Note that updating the atom dataframe overwrites
-        the data there, so typically one updates a copy of the atom dataframe.
-    '''
-    if not universe.is_periodic:
-        raise TypeError('Is this a periodic universe? Check frame for periodic column.')
-
-def OLD_compute_unit_atom(universe):
-    '''
-    Compute the unit cell coordinates of the atoms.
-
-    Args:
-        universe (:class:`~exatomic.universe.Universe`): Atomic universe
-
-    Returns:
-        sparse_df (:pandas:`~pandas.SparseDataFrame`): Sparse dataframe of in unit cell positions
-    '''
-    if not universe.is_periodic:
-        raise TypeError('Is this a periodic universe? Check frame for periodic column.')
-    if universe.is_vc:
-        raise NotImplementedError('Variable cell simulations not yet supported')
-    idx = universe.frame.index[0]
-    rxyz = universe.frame.ix[idx, ['rx', 'ry', 'rz']].values
-    oxyz = universe.frame.ix[idx, ['ox', 'oy', 'oz']].values
-    return universe.atom._compute_unit_atom_static_cell(rxyz, oxyz)
-
-
-def compute_projected_atom(universe):
-    '''
-    Computes the 3x3x3 supercell coordinates from the unit cell coordinates.
-
-    Args:
-        universe (:class:`~exatomic.universe.Universe`): The exatomic universe
-
-    Returns:
-        two (:class:`~exatomic.two.PeriodicTwo`): Two body distances
-    '''
-    if not universe.is_periodic:
-        raise TypeError('Is this a periodic universe? Check frame for periodic column.')
-    if universe.is_vc:
-        raise NotImplementedError('Variable cell simulations not yet supported')
-    return _compute_projected_static(universe)
-
-
-def _compute_projected_static(universe):
-    '''
-    Compute the 3x3x3 supercell coordinates given a static unit cell
-    '''
-    idx = universe.frame.index[0]
-    ua = universe.unit_atom
-    x = ua['x'].values
-    y = ua['y'].values
-    z = ua['z'].values
-    rx = universe.frame.ix[idx, 'rx']
-    ry = universe.frame.ix[idx, 'ry']
-    rz = universe.frame.ix[idx, 'rz']
-    x, y, z = supercell3d(x, y, z, rx, ry, rz)
-    df = pd.DataFrame.from_dict({'x': x, 'y': y, 'z': z})
-    df['frame'] = pd.Series(ua['frame'].astype(np.int64).values.tolist() * 27, dtype='category')
-    df['symbol'] = pd.Series(ua['symbol'].astype(str).values.tolist() * 27, dtype='category')
-    df['atom'] = pd.Series(ua.index.values.tolist() * 27, dtype='category')
-    return ProjectedAtom(df)
-
-
-def compute_visual_atom(universe):
-    '''
-    Creates visually pleasing exatomic coordinates (useful for periodic
-    systems).
-
-    See Also:
-        :func:`~exatomic.universe.Universe.compute_vis_atom`
-    '''
-    if not universe.is_periodic:
-        raise TypeError('Is this a periodic universe? Check frame for periodic column.')
-    if 'bond_count' not in universe.projected_atom:
-        universe.compute_projected_bond_count()
-    if not universe._is('molecule'):
-        universe.compute_molecule()
-
-    bonded = universe.two.ix[(universe.two['bond'] == True), ['prjd_atom0', 'prjd_atom1']]
-    updater = universe.projected_atom[universe.projected_atom.index.isin(bonded.stack())]
-    dup_atom = updater.ix[updater['atom'].duplicated(), 'atom']
-    if len(dup_atom) > 0:
-        dup = updater[updater['atom'].isin(dup_atom)].sort_values('bond_count', ascending=False)
-        updater = updater[~updater.index.isin(dup.index)]
-        updater = updater.set_index('atom')[['x', 'y', 'z']]
-        grps = dup.groupby('atom')
-        indices = np.empty((grps.ngroups, ), dtype='O')
-        for i, (atom, grp) in enumerate(grps):
-            if len(grp) > 0:
-                m = universe.atom.ix[atom, 'molecule']
-                diff = grp.index[1] - grp.index[0]
-                atom_m = universe.atom[universe.atom['molecule'] == m]
-                prjd = universe.projected_atom[universe.projected_atom['atom'].isin(atom_m.index)]
-                notidx = grp.index[1]
-                if grp['bond_count'].diff().values[-1] == 0:
-                    updater = pd.concat((atom_m[['x', 'y', 'z']], updater))
-                    updater = updater.reset_index().drop_duplicates('atom').set_index('atom')
-                    indices[i] = []
-                else:
-                    mol = bonded[bonded['prjd_atom0'].isin(prjd.index) |
-                                 bonded['prjd_atom1'].isin(prjd.index)].stack().values
-                    mol = mol[mol != notidx]
-                    mol += diff
-                    indices[i] = mol.tolist() + [grp.index[1]]
-            else:
-                indices[i] = []
-        indices = np.concatenate(indices).astype(np.int64)
-        up = universe.projected_atom[universe.projected_atom.index.isin(indices)]
-        up = up.set_index('atom')[['x', 'y', 'z']]
-        if len(up) > 0:
-            updater = pd.concat((up, updater))
-            updater = updater.reset_index().drop_duplicates('atom').set_index('atom')
-    else:
-        updater = updater.set_index('atom')[['x', 'y', 'z']]
-    vis = universe.atom.copy()[['x', 'y', 'z']]
-    vis.update(updater)
-    vis = vis[vis != universe.atom[['x', 'y', 'z']]].dropna(how='all')
-    vis = VisualAtom(vis.to_sparse())
-    return vis
-=======
-# -*- coding: utf-8 -*-
-'''
-Atom Dataframes
-==========================
-A dataframe containing the nuclear positions, forces, velocities, symbols, etc.
-Examples of data that may exist in this dataframe are given below (note that
-the dataframe is not limited to only these record types - rather this provides
-a guide for what type of data is required and can be expected).
-
-+-------------------+----------+-------------------------------------------+
-| Column            | Type     | Description                               |
-+===================+==========+===========================================+
-| x                 | float    | position in x (req.)                      |
-+-------------------+----------+-------------------------------------------+
-| y                 | float    | position in y (req.)                      |
-+-------------------+----------+-------------------------------------------+
-| z                 | float    | position in z (req.)                      |
-+-------------------+----------+-------------------------------------------+
-| frame             | category | non-unique integer (req.)                 |
-+-------------------+----------+-------------------------------------------+
-| symbol            | category | element symbol (req.)                     |
-+-------------------+----------+-------------------------------------------+
-| fx                | float    | force in x                                |
-+-------------------+----------+-------------------------------------------+
-| fy                | float    | force in y                                |
-+-------------------+----------+-------------------------------------------+
-| fz                | float    | force in z                                |
-+-------------------+----------+-------------------------------------------+
-| vx                | float    | velocity in x                             |
-+-------------------+----------+-------------------------------------------+
-| vy                | float    | velocity in y                             |
-+-------------------+----------+-------------------------------------------+
-| vz                | float    | velocity in z                             |
-+-------------------+----------+-------------------------------------------+
-| label             | category | non-unique integer                        |
-+-------------------+----------+-------------------------------------------+
-
-See Also:
-    :class:`~exatomic.universe.Universe`
-'''
-import numpy as np
-import pandas as pd
-from traitlets import Dict, Unicode
-from exa.numerical import DataFrame, SparseDataFrame
-from exa.algorithms import supercell3d
-from exa.relational.isotope import symbol_to_color, symbol_to_radius
-
-
-class BaseAtom(DataFrame):
-    '''
-    Base atom and related datframe.
-    '''
-    _precision = 2
-    _indices = ['atom']
-    _columns = ['x', 'y', 'z', 'symbol', 'frame']
-    _groupbys = ['frame']
-    _categories = {'frame': np.int64, 'label': np.int64, 'symbol': str,
-                   'bond_count': np.int64, 'basis_set': np.int64}
-
-    def _custom_trait_creator(self):
-        '''
-        Custom trait creator function because traits from the atom table are
-        not automatically created via exa.numerical.
-        '''
-        grps = self.groupby('frame')
-        symbols = grps.apply(lambda g: g['symbol'].cat.codes.values)
-        symbols = Unicode(symbols.to_json(orient='values')).tag(sync=True)
-        symmap = {i: v for i, v in enumerate(self['symbol'].cat.categories)}
-        radii = symbol_to_radius[self['symbol'].unique()]
-        radii = Dict({i: radii[v] for i, v in symmap.items()}).tag(sync=True)
-        colors = symbol_to_color[self['symbol'].unique()]
-        colors = Dict({i: colors[v] for i, v in symmap.items()}).tag(sync=True)
-        atom_x = grps.apply(lambda g: g['x'].values).to_json(orient='values', double_precision=self._precision)
-        atom_x = Unicode(atom_x).tag(sync=True)
-        atom_y = grps.apply(lambda g: g['y'].values).to_json(orient='values', double_precision=self._precision)
-        atom_y = Unicode(atom_y).tag(sync=True)
-        atom_z = grps.apply(lambda g: g['z'].values).to_json(orient='values', double_precision=self._precision)
-        atom_z = Unicode(atom_z).tag(sync=True)
-        try:
-            atom_set = grps.apply(lambda g: g['set'].values).to_json(orient='values')
-            atom_set = Unicode(atom_set).tag(sync=True)
-        except KeyError:
-            atom_set = Unicode().tag(sync=True)
-        return {'atom_symbols': symbols, 'atom_radii': radii, 'atom_colors': colors,
-                'atom_x': atom_x, 'atom_y': atom_y, 'atom_z': atom_z,
-                'atom_set': atom_set}
-
-    def __init__(self, *args, **kwargs):
-        super().__init__(*args, **kwargs)
-        self._revert_categories()
-        self.ix[self['symbol'].isin(['nan', 'NaN', 'none', 'None']), 'symbol'] = None
-        self['symbol'].fillna('Dga', inplace=True)
-        self._set_categories()
-
-
-class Atom(BaseAtom):
-    '''
-    Absolute positions of atoms and their symbol.
-    '''
-    def get_element_mass(self, inplace=False):
-        '''
-        Retrieve the mass of each element in the atom dataframe.
-        '''
-        masses = self['symbol'].astype('O').map(Isotope.symbol_to_mass())
-        if inplace:
-            self['mass'] = masses
-        else:
-            return masses
-
-    def reset_label(self):
-        '''
-        Reset the label column
-        '''
-        if 'label' in self:
-            del self['label']
-        nats = self.groupby('frame').size().values
-        self['label'] = [i for nat in nats for i in range(nat)]
-        self['label'] = self['label'].astype('category')
-
-    def compute_simple_formula(self):
-        '''
-        Compute the simple formula for each frame.
-        '''
-        raise NotImplementedError()
-
-    def OLD_compute_unit_atom_static_cell(self, rxyz, oxyz):
-        '''
-        Given a static unit cell, compute the unit cell coordinates for each
-        atom.
-
-        Args:
-            rxyz (:class:`~numpy.ndarray`): Unit cell magnitudes
-            oxyz (:class:`~numpy.ndarray`): Unit cell origin
-
-        Returns:
-            sparse_df (:pandas:`~pandas.SparseDataFrame`): Sparse dataframe of in unit cell positions
-        '''
-        xyz = self[['x', 'y', 'z']]
-        unit = np.mod(xyz, rxyz) + oxyz
-        return UnitAtom(unit[unit != xyz].astype(np.float64).dropna(how='all').to_sparse())
-
-    def __init__(self, *args, **kwargs):
-        super().__init__(*args, **kwargs)
-        if 'label' not in self.columns:
-            self.reset_label()
-
-
-class UnitAtom(SparseDataFrame):
-    '''
-    In unit cell coordinates (sparse) for periodic systems. These coordinates
-    are used to update the corresponding :class:`~exatomic.atom.Atom` object
-    '''
-    _indices = ['atom']
-    _columns = ['x', 'y', 'z']
-
-
-class ProjectedAtom(BaseAtom):
-    '''
-    Projected atom coordinates (e.g. on 3x3x3 supercell). These coordinates are
-    typically associated with their corresponding indices in another dataframe.
-    '''
-    _indices = ['prjd_atom']
-    _columns = ['x', 'y', 'z', 'symbol', 'frame', 'atom']
-    _traits = []
-    _groupbys = ['frame']
-    _categories = {'atom': np.int64, 'frame': np.int64, 'label': np.int64,
-                   'symbol': str, 'bond_count': np.int64}
-
-    def _get_custom_traits(self):
-        return {}
-
-    def reset_label(self, atom_label):
-        '''
-        '''
-        if 'label' in self:
-            del self['label']
-        self['label'] = self['atom'].map(atom_label)
-
-
-class VisualAtom(SparseDataFrame):
-    '''
-    Akin to :class:`~exatomic.atom.UnitAtom`, this class is used to store a special
-    set of coordinates used specifically for visualization. Typically these coordinates
-    are the unit cell coordinates of a periodic system with select atoms translated
-    so as not to break apart molecules across the periodic boundary.
-    '''
-    _indices = ['atom']
-    _columns = ['x', 'y', 'z']
-
-    def _get_custom_traits(self):
-        return {}
-
-
-def compute_unit_atom(universe):
-    '''
-    Compute the in-unit-cell exatomic coordiations of a periodic universe.
-
-    Args:
-        universe: Periodic exatomic universe
-
-    Returns:
-        unit_atom (:class:`~exatomic.atom.UnitAtom`): Sparse dataframe of coordinations
-
-    Note:
-        The returned coordinate dataframe is sparse and is used to update the
-        atom dataframe as needed. Note that updating the atom dataframe overwrites
-        the data there, so typically one updates a copy of the atom dataframe.
-    '''
-    if not universe.is_periodic:
-        raise TypeError('Is this a periodic universe? Check frame for periodic column.')
-
-def OLD_compute_unit_atom(universe):
-    '''
-    Compute the unit cell coordinates of the atoms.
-
-    Args:
-        universe (:class:`~exatomic.universe.Universe`): Atomic universe
-
-    Returns:
-        sparse_df (:pandas:`~pandas.SparseDataFrame`): Sparse dataframe of in unit cell positions
-    '''
-    if not universe.is_periodic:
-        raise TypeError('Is this a periodic universe? Check frame for periodic column.')
-    if universe.is_variable_cell:
-        raise NotImplementedError('Variable cell simulations not yet supported')
-    idx = universe.frame.index[0]
-    rxyz = universe.frame.ix[idx, ['rx', 'ry', 'rz']].values
-    oxyz = universe.frame.ix[idx, ['ox', 'oy', 'oz']].values
-    return universe.atom._compute_unit_atom_static_cell(rxyz, oxyz)
-
-
-def compute_projected_atom(universe):
-    '''
-    Computes the 3x3x3 supercell coordinates from the unit cell coordinates.
-
-    Args:
-        universe (:class:`~exatomic.universe.Universe`): The exatomic universe
-
-    Returns:
-        two (:class:`~exatomic.two.PeriodicTwo`): Two body distances
-    '''
-    if not universe.is_periodic:
-        raise TypeError('Is this a periodic universe? Check frame for periodic column.')
-    if universe.is_variable_cell:
-        raise NotImplementedError('Variable cell simulations not yet supported')
-    return _compute_projected_static(universe)
-
-
-def _compute_projected_static(universe):
-    '''
-    Compute the 3x3x3 supercell coordinates given a static unit cell
-    '''
-    idx = universe.frame.index[0]
-    ua = universe.unit_atom
-    x = ua['x'].values
-    y = ua['y'].values
-    z = ua['z'].values
-    rx = universe.frame.ix[idx, 'rx']
-    ry = universe.frame.ix[idx, 'ry']
-    rz = universe.frame.ix[idx, 'rz']
-    x, y, z = supercell3d(x, y, z, rx, ry, rz)
-    df = pd.DataFrame.from_dict({'x': x, 'y': y, 'z': z})
-    df['frame'] = pd.Series(ua['frame'].astype(np.int64).values.tolist() * 27, dtype='category')
-    df['symbol'] = pd.Series(ua['symbol'].astype(str).values.tolist() * 27, dtype='category')
-    df['atom'] = pd.Series(ua.index.values.tolist() * 27, dtype='category')
-    return ProjectedAtom(df)
-
-
-def compute_visual_atom(universe):
-    '''
-    Creates visually pleasing exatomic coordinates (useful for periodic
-    systems).
-
-    See Also:
-        :func:`~exatomic.universe.Universe.compute_vis_atom`
-    '''
-    if not universe.is_periodic:
-        raise TypeError('Is this a periodic universe? Check frame for periodic column.')
-    if 'bond_count' not in universe.projected_atom:
-        universe.compute_projected_bond_count()
-    if not universe._is('molecule'):
-        universe.compute_molecule()
-
-    bonded = universe.two.ix[(universe.two['bond'] == True), ['prjd_atom0', 'prjd_atom1']]
-    updater = universe.projected_atom[universe.projected_atom.index.isin(bonded.stack())]
-    dup_atom = updater.ix[updater['atom'].duplicated(), 'atom']
-    if len(dup_atom) > 0:
-        dup = updater[updater['atom'].isin(dup_atom)].sort_values('bond_count', ascending=False)
-        updater = updater[~updater.index.isin(dup.index)]
-        updater = updater.set_index('atom')[['x', 'y', 'z']]
-        grps = dup.groupby('atom')
-        indices = np.empty((grps.ngroups, ), dtype='O')
-        for i, (atom, grp) in enumerate(grps):
-            if len(grp) > 0:
-                m = universe.atom.ix[atom, 'molecule']
-                diff = grp.index[1] - grp.index[0]
-                atom_m = universe.atom[universe.atom['molecule'] == m]
-                prjd = universe.projected_atom[universe.projected_atom['atom'].isin(atom_m.index)]
-                notidx = grp.index[1]
-                if grp['bond_count'].diff().values[-1] == 0:
-                    updater = pd.concat((atom_m[['x', 'y', 'z']], updater))
-                    updater = updater.reset_index().drop_duplicates('atom').set_index('atom')
-                    indices[i] = []
-                else:
-                    mol = bonded[bonded['prjd_atom0'].isin(prjd.index) |
-                                 bonded['prjd_atom1'].isin(prjd.index)].stack().values
-                    mol = mol[mol != notidx]
-                    mol += diff
-                    indices[i] = mol.tolist() + [grp.index[1]]
-            else:
-                indices[i] = []
-        indices = np.concatenate(indices).astype(np.int64)
-        up = universe.projected_atom[universe.projected_atom.index.isin(indices)]
-        up = up.set_index('atom')[['x', 'y', 'z']]
-        if len(up) > 0:
-            updater = pd.concat((up, updater))
-            updater = updater.reset_index().drop_duplicates('atom').set_index('atom')
-    else:
-        updater = updater.set_index('atom')[['x', 'y', 'z']]
-    vis = universe.atom.copy()[['x', 'y', 'z']]
-    vis.update(updater)
-    vis = vis[vis != universe.atom[['x', 'y', 'z']]].dropna(how='all')
-    vis = VisualAtom(vis.to_sparse())
-    return vis
->>>>>>> 4bc36220
+# Copyright (c) 2015-2016, Exa Analytics Development Team
+# Distributed under the terms of the Apache License 2.0
+'''
+Atomic Position Data
+############################
+This module provides a collection of dataframes supporting nuclear positions,
+forces, velocities, symbols, etc. (all data associated with atoms as points).
+The following is a guide for the typical data found in these dataframes.
+
++-------------------+----------+-------------------------------------------+
+| Column            | Type     | Description                               |
++===================+==========+===========================================+
+| x                 | float    | position in x (req.)                      |
++-------------------+----------+-------------------------------------------+
+| y                 | float    | position in y (req.)                      |
++-------------------+----------+-------------------------------------------+
+| z                 | float    | position in z (req.)                      |
++-------------------+----------+-------------------------------------------+
+| frame             | category | non-unique integer (req.)                 |
++-------------------+----------+-------------------------------------------+
+| symbol            | category | element symbol (req.)                     |
++-------------------+----------+-------------------------------------------+
+| fx                | float    | force in x                                |
++-------------------+----------+-------------------------------------------+
+| fy                | float    | force in y                                |
++-------------------+----------+-------------------------------------------+
+| fz                | float    | force in z                                |
++-------------------+----------+-------------------------------------------+
+| vx                | float    | velocity in x                             |
++-------------------+----------+-------------------------------------------+
+| vy                | float    | velocity in y                             |
++-------------------+----------+-------------------------------------------+
+| vz                | float    | velocity in z                             |
++-------------------+----------+-------------------------------------------+
+| label             | category | non-unique integer                        |
++-------------------+----------+-------------------------------------------+
+'''
+import numpy as np
+import pandas as pd
+from traitlets import Dict, Unicode
+from exa.numerical import DataFrame, SparseDataFrame
+from exa.relational.isotope import (symbol_to_color, symbol_to_radius,
+                                   symbol_to_element_mass)
+#from exa.algorithms import supercell3d
+
+
+class BaseAtom(DataFrame):
+    '''
+    Base atom dataframe; sets some default precision (for traits creation and
+    visualization), required columns, and categories.
+    '''
+    _precision = {'x': 2, 'y': 2, 'z': 2}
+    _indices = ['atom']
+    _columns = ['x', 'y', 'z', 'symbol', 'frame']
+    _groupbys = ['frame']
+    _traits = ['x', 'y', 'z']
+    _categories = {'frame': np.int64, 'label': np.int64, 'symbol': str,
+                   'bond_count': np.int64, 'basis_set': np.int64}
+
+    def _custom_traits(self):
+        '''
+        Create creates for the atomic size (using the covalent radius) and atom
+        colors (using the common `Jmol`_ color scheme). Note that that data is
+        present in the static data (see :mod:`~exa.relational.isotope`).
+
+        .. _Jmol: http://jmol.sourceforge.net/jscolors/
+        '''
+        self._set_categories()
+        grps = self.groupby('frame')
+        symbols = grps.apply(lambda g: g['symbol'].cat.codes.values)    # Pass integers rather than string symbols
+        symbols = Unicode(symbols.to_json(orient='values')).tag(sync=True)
+        symmap = {i: v for i, v in enumerate(self['symbol'].cat.categories)}
+        sym2rad = symbol_to_radius()
+        radii = sym2rad[self['symbol'].unique()]
+        radii = Dict({i: radii[v] for i, v in symmap.items()}).tag(sync=True)  # (Int) symbol radii
+        sym2col = symbol_to_color()
+        colors = sym2col[self['symbol'].unique()]    # Same thing for colors
+        colors = Dict({i: colors[v] for i, v in symmap.items()}).tag(sync=True)
+        try:
+            atom_set = grps.apply(lambda g: g['set'].values).to_json(orient='values')
+            atom_set = Unicode(atom_set).tag(sync=True)
+        except KeyError:
+            atom_set = Unicode().tag(sync=True)
+        # Note that position traits (atom_x, atom_y, atom_z) are created automatically
+        # since we have defined _traits = ['x', 'y', 'z'] above.
+        return {'atom_symbols': symbols, 'atom_radii': radii, 'atom_colors': colors,
+                'atom_set': atom_set}
+
+    def __init__(self, *args, **kwargs):
+        super().__init__(*args, **kwargs)
+        self._revert_categories()
+        # Fill "ghost" atoms with the default ghost atom (Dga)
+        self.ix[self['symbol'].isin(['nan', 'NaN', 'none', 'None']), 'symbol'] = None
+        self['symbol'].fillna('Dga', inplace=True)
+        self._set_categories()
+
+
+class Atom(BaseAtom):
+    '''
+    This table contains the absolute coordinates (regardless of boundary
+    conditions) of atomic nuclei.
+    '''
+    def compute_element_masses(self, inplace=False):
+        '''
+        Map element symbols to their corresponding (element) mass.
+
+        Args:
+            inplace (bool): Add as a column (default false - return series)
+        '''
+        elem_mass = symbol_to_element_mass()
+        mass = self['symbol'].astype('O').map(elem_mass)
+        if inplace:
+            self['mass'] = masses
+        else:
+            return masses
+
+    def reset_labels(self):
+        '''Reset the "label" column.'''
+        if 'label' in self:
+            del self['label']
+        nats = self.groupby('frame').size().values
+        self['label'] = pd.Series([i for nat in nats for i in range(nat)], dtype='category')
+
+    def compute_simple_formula(self):
+        '''
+        Compute the simple formula for each frame. For a description of the
+        simple formula format, see :mod:`~exatomic.formula`. Note that the
+        computed formula is a string, returned as a series (frame index).
+        '''
+        raise NotImplementedError()
+
+    def OLD_compute_unit_atom_static_cell(self, rxyz, oxyz):
+        '''
+        Given a static unit cell, compute the unit cell coordinates for each
+        atom.
+
+        Args:
+            rxyz (:class:`~numpy.ndarray`): Unit cell magnitudes
+            oxyz (:class:`~numpy.ndarray`): Unit cell origin
+
+        Returns:
+            sparse_df (:pandas:`~pandas.SparseDataFrame`): Sparse dataframe of in unit cell positions
+        '''
+        xyz = self[['x', 'y', 'z']]
+        unit = np.mod(xyz, rxyz) + oxyz
+        return UnitAtom(unit[unit != xyz].astype(np.float64).dropna(how='all').to_sparse())
+
+    def __init__(self, *args, **kwargs):
+        super().__init__(*args, **kwargs)
+        if 'label' not in self.columns:
+            self.reset_label()
+
+
+class UnitAtom(SparseDataFrame):
+    '''
+    In unit cell coordinates (sparse) for periodic systems. These coordinates
+    are used to update the corresponding :class:`~exatomic.atom.Atom` object
+    '''
+    _indices = ['atom']
+    _columns = ['x', 'y', 'z']
+
+
+class ProjectedAtom(BaseAtom):
+    '''
+    Projected atom coordinates (e.g. on 3x3x3 supercell). These coordinates are
+    typically associated with their corresponding indices in another dataframe.
+    '''
+    _indices = ['prjd_atom']
+    _columns = ['x', 'y', 'z', 'symbol', 'frame', 'atom']
+    _traits = []
+    _groupbys = ['frame']
+    _categories = {'atom': np.int64, 'frame': np.int64, 'label': np.int64,
+                   'symbol': str, 'bond_count': np.int64}
+
+    def _get_custom_traits(self):
+        return {}
+
+    def reset_label(self, atom_label):
+        '''
+        '''
+        if 'label' in self:
+            del self['label']
+        self['label'] = self['atom'].map(atom_label)
+
+
+class VisualAtom(SparseDataFrame):
+    '''
+    Akin to :class:`~exatomic.atom.UnitAtom`, this class is used to store a special
+    set of coordinates used specifically for visualization. Typically these coordinates
+    are the unit cell coordinates of a periodic system with select atoms translated
+    so as not to break apart molecules across the periodic boundary.
+    '''
+    _indices = ['atom']
+    _columns = ['x', 'y', 'z']
+
+    def _get_custom_traits(self):
+        return {}
+
+
+def compute_unit_atom(universe):
+    '''
+    Compute the in-unit-cell exatomic coordiations of a periodic universe.
+
+    Args:
+        universe: Periodic exatomic universe
+
+    Returns:
+        unit_atom (:class:`~exatomic.atom.UnitAtom`): Sparse dataframe of coordinations
+
+    Note:
+        The returned coordinate dataframe is sparse and is used to update the
+        atom dataframe as needed. Note that updating the atom dataframe overwrites
+        the data there, so typically one updates a copy of the atom dataframe.
+    '''
+    if not universe.is_periodic:
+        raise TypeError('Is this a periodic universe? Check frame for periodic column.')
+
+def OLD_compute_unit_atom(universe):
+    '''
+    Compute the unit cell coordinates of the atoms.
+
+    Args:
+        universe (:class:`~exatomic.universe.Universe`): Atomic universe
+
+    Returns:
+        sparse_df (:pandas:`~pandas.SparseDataFrame`): Sparse dataframe of in unit cell positions
+    '''
+    if not universe.is_periodic:
+        raise TypeError('Is this a periodic universe? Check frame for periodic column.')
+    if universe.is_vc:
+        raise NotImplementedError('Variable cell simulations not yet supported')
+    idx = universe.frame.index[0]
+    rxyz = universe.frame.ix[idx, ['rx', 'ry', 'rz']].values
+    oxyz = universe.frame.ix[idx, ['ox', 'oy', 'oz']].values
+    return universe.atom._compute_unit_atom_static_cell(rxyz, oxyz)
+
+
+def compute_projected_atom(universe):
+    '''
+    Computes the 3x3x3 supercell coordinates from the unit cell coordinates.
+
+    Args:
+        universe (:class:`~exatomic.universe.Universe`): The exatomic universe
+
+    Returns:
+        two (:class:`~exatomic.two.PeriodicTwo`): Two body distances
+    '''
+    if not universe.is_periodic:
+        raise TypeError('Is this a periodic universe? Check frame for periodic column.')
+    if universe.is_vc:
+        raise NotImplementedError('Variable cell simulations not yet supported')
+    return _compute_projected_static(universe)
+
+
+def _compute_projected_static(universe):
+    '''
+    Compute the 3x3x3 supercell coordinates given a static unit cell
+    '''
+    idx = universe.frame.index[0]
+    ua = universe.unit_atom
+    x = ua['x'].values
+    y = ua['y'].values
+    z = ua['z'].values
+    rx = universe.frame.ix[idx, 'rx']
+    ry = universe.frame.ix[idx, 'ry']
+    rz = universe.frame.ix[idx, 'rz']
+    x, y, z = supercell3d(x, y, z, rx, ry, rz)
+    df = pd.DataFrame.from_dict({'x': x, 'y': y, 'z': z})
+    df['frame'] = pd.Series(ua['frame'].astype(np.int64).values.tolist() * 27, dtype='category')
+    df['symbol'] = pd.Series(ua['symbol'].astype(str).values.tolist() * 27, dtype='category')
+    df['atom'] = pd.Series(ua.index.values.tolist() * 27, dtype='category')
+    return ProjectedAtom(df)
+
+
+def compute_visual_atom(universe):
+    '''
+    Creates visually pleasing exatomic coordinates (useful for periodic
+    systems).
+
+    See Also:
+        :func:`~exatomic.universe.Universe.compute_vis_atom`
+    '''
+    if not universe.is_periodic:
+        raise TypeError('Is this a periodic universe? Check frame for periodic column.')
+    if 'bond_count' not in universe.projected_atom:
+        universe.compute_projected_bond_count()
+    if not universe._is('molecule'):
+        universe.compute_molecule()
+
+    bonded = universe.two.ix[(universe.two['bond'] == True), ['prjd_atom0', 'prjd_atom1']]
+    updater = universe.projected_atom[universe.projected_atom.index.isin(bonded.stack())]
+    dup_atom = updater.ix[updater['atom'].duplicated(), 'atom']
+    if len(dup_atom) > 0:
+        dup = updater[updater['atom'].isin(dup_atom)].sort_values('bond_count', ascending=False)
+        updater = updater[~updater.index.isin(dup.index)]
+        updater = updater.set_index('atom')[['x', 'y', 'z']]
+        grps = dup.groupby('atom')
+        indices = np.empty((grps.ngroups, ), dtype='O')
+        for i, (atom, grp) in enumerate(grps):
+            if len(grp) > 0:
+                m = universe.atom.ix[atom, 'molecule']
+                diff = grp.index[1] - grp.index[0]
+                atom_m = universe.atom[universe.atom['molecule'] == m]
+                prjd = universe.projected_atom[universe.projected_atom['atom'].isin(atom_m.index)]
+                notidx = grp.index[1]
+                if grp['bond_count'].diff().values[-1] == 0:
+                    updater = pd.concat((atom_m[['x', 'y', 'z']], updater))
+                    updater = updater.reset_index().drop_duplicates('atom').set_index('atom')
+                    indices[i] = []
+                else:
+                    mol = bonded[bonded['prjd_atom0'].isin(prjd.index) |
+                                 bonded['prjd_atom1'].isin(prjd.index)].stack().values
+                    mol = mol[mol != notidx]
+                    mol += diff
+                    indices[i] = mol.tolist() + [grp.index[1]]
+            else:
+                indices[i] = []
+        indices = np.concatenate(indices).astype(np.int64)
+        up = universe.projected_atom[universe.projected_atom.index.isin(indices)]
+        up = up.set_index('atom')[['x', 'y', 'z']]
+        if len(up) > 0:
+            updater = pd.concat((up, updater))
+            updater = updater.reset_index().drop_duplicates('atom').set_index('atom')
+    else:
+        updater = updater.set_index('atom')[['x', 'y', 'z']]
+    vis = universe.atom.copy()[['x', 'y', 'z']]
+    vis.update(updater)
+    vis = vis[vis != universe.atom[['x', 'y', 'z']]].dropna(how='all')
+    vis = VisualAtom(vis.to_sparse())
+    return vis