--- conflicted
+++ resolved
@@ -1,11 +1,6 @@
 # -*- coding: utf-8 -*-
 # Copyright (c) 2015-2018, Exa Analytics Development Team
 # Distributed under the terms of the Apache License 2.0
-<<<<<<< HEAD
-import warnings
-=======
-#import warnings
->>>>>>> 332522bb
 from unittest import TestCase
 from exatomic.gaussian.editor import Editor
 
