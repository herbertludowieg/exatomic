<<<<<<< HEAD
## -*- coding: utf-8 -*-
## Copyright (c) 2015-2016, Exa Analytics Development Team
## Distributed under the terms of the Apache License 2.0
#"""
#Two Body Properties Computations
######################################
#Fast computations required for generating :class:`~exatomci.two.FreeTwo` and
#:class:`~exatomic.two.PeriodicTwo` objects.
#
#Warning:
#    Without `numba`_, performance of this module is not guarenteed.
#
#.. _numba: http://numba.pydata.org/
#"""
#import numpy as np
#from exa._config import config
##from exa.math.misc.repeat import repeat_counts_f8_2d
##from exa.math.vector.cartesian import magnitude_xyz
#
#
#def minimal_image(xyz, rxyz, oxyz):
#    """
#    """
#    return np.mod(xyz, rxyz) + oxyz
#
#
##def minimal_image_counts(xyz, rxyz, oxyz, counts):
##    """
##    """
##    rxyz = repeat_counts_f8_2d(rxyz, counts)
##    oxyz = repeat_counts_f8_2d(oxyz, counts)
##    return minimal_image(xyz, rxyz, oxyz)
#
#
#def periodic_pdist_euc_dxyz_idx(ux, uy, uz, rx, ry, rz, idxs, tol=10**-8):
#    """
#    Pairwise Euclidean distance computation for periodic systems returning
#    distance vectors, pair indices, and projected coordinates.
#    """
#    m = [-1, 0, 1]
#    n = len(ux)
#    nn = n*(n - 1)//2
#    dx = np.empty((nn, ), dtype=np.float64)    # Two body distance component x
#    dy = np.empty((nn, ), dtype=np.float64)    # within corresponding periodic
#    dz = np.empty((nn, ), dtype=np.float64)    # unit cell
#    dr = np.empty((nn, ), dtype=np.float64)
#    px = np.empty((nn, ), dtype=np.float64)    # Projected j coordinate x
#    py = np.empty((nn, ), dtype=np.float64)    # Projected j coordinate y
#    pz = np.empty((nn, ), dtype=np.float64)    # Projected j coordinate z
#    pxj = np.empty((27, ), dtype=np.float64)
#    pyj = np.empty((27, ), dtype=np.float64)
#    pzj = np.empty((27, ), dtype=np.float64)
#    prj = np.empty((27, ), dtype=np.float64)
#    idxi = np.empty((nn, ), dtype=np.int64)    # index of i
#    idxj = np.empty((nn, ), dtype=np.int64)    # index of j
#    h = 0
#    for i in range(n):
#        xi = ux[i]
#        yi = uy[i]
#        zi = uz[i]
#        indexi = idxs[i]
#        for j in range(i + 1, n):
#            xj = ux[j]
#            yj = uy[j]
#            zj = uz[j]
#            hh = 0
#            for ii in m:
#                for jj in m:
#                    for kk in m:
#                        pxjj = xj + ii*rx
#                        pxj[hh] = pxjj
#                        pyjj = yj + jj*ry
#                        pyj[hh] = pyjj
#                        pzjj = zj + kk*rz
#                        pzj[hh] = pzjj
#                        prj[hh] = (xi - pxjj)**2 + (yi - pyjj)**2 + (zi - pzjj)**2
#                        hh += 1
#            hh = np.argmin(prj)
#            dx[h] = pxj[hh]
#            dy[h] = pyj[hh]
#            dz[h] = pzj[hh]
#            dr[h] = np.sqrt(prj[hh])
#            pxjj = pxj[hh]
#            pyjj = pyj[hh]
#            pzjj = pzj[hh]
#            if np.abs(xj - pxjj) <= tol:
#                px[h] = np.nan
#            else:
#                px[h] = pxjj
#            if np.abs(yj - pyjj) <= tol:
#                py[h] = np.nan
#            else:
#                py[h] = pyjj
#            if np.abs(zj - pzjj) <= tol:
#                pz[h] = np.nan
#            else:
#                pz[h] = pzjj
#            idxi[h] = indexi
#            idxj[h] = idxs[j]
#            h += 1
#    return dx, dy, dz, dr, idxi, idxj, px, py, pz
#
#
#def _compute(cx, cy, cz, rx, ry, rz, ox, oy, oz):
#    """
#    """
#    l = [-1, 0, 1]
#    m = len(cx)
#    dx = np.empty((m, ), dtype=np.float64)
#    dy = np.empty((m, ), dtype=np.float64)
#    dz = np.empty((m, ), dtype=np.float64)
#    px = np.empty((27, ), dtype=np.float64)
#    py = np.empty((27, ), dtype=np.float64)
#    pz = np.empty((27, ), dtype=np.float64)
#    pr = np.empty((27, ), dtype=np.float64)
#    h = 0
#    for i in range(m):
#        cxi = cx[i]
#        cyi = cy[i]
#        czi = cz[i]
#        hh = 0
#        for ii in l:
#            for jj in l:
#                for kk in l:
#                    sx = ii*rx
#                    sy = jj*ry
#                    sz = kk*rz
#                    xx = cxi + sx
#                    yy = cyi + sy
#                    zz = czi + sz
#                    pr[hh] = (ox - xx)**2 + (oy - yy)**2 + (oz - zz)**2
#                    px[hh] = sx
#                    py[hh] = sy
#                    pz[hh] = sz
#                    hh += 1
#        hh = np.argmin(pr)
#        dx[h] = px[hh]
#        dy[h] = py[hh]
#        dz[h] = pz[hh]
#        h += 1
#    return dx, dy, dz
#
#
#if config['dynamic']['numba'] == 'true':
#    from numba import jit, vectorize
#    #from exa.math.vector.cartesian import magnitude_xyz
#    types3 = ['int32(int32, int32, int32)', 'int64(int64, int64, int64)',
#             'float32(float32, float32, float32)', 'float64(float64, float64, float64)']
#    #minimal_image_counts = jit(nopython=True, cache=True, nogil=True)(minimal_image_counts)
#    minimal_image = vectorize(types3, nopython=True)(minimal_image)
#    periodic_pdist_euc_dxyz_idx = jit(nopython=True, cache=True, nogil=True)(periodic_pdist_euc_dxyz_idx)
#    _compute = jit(nopython=True, cache=True, nogil=True)(_compute)
=======
# -*- coding: utf-8 -*-
# Copyright (c) 2015-2016, Exa Analytics Development Team
# Distributed under the terms of the Apache License 2.0
"""
Two Body Properties Computations
#####################################
Fast computations required for generating :class:`~exatomci.two.FreeTwo` and
:class:`~exatomic.two.PeriodicTwo` objects.

Warning:
    Without `numba`_, performance of this module is not guarenteed.

.. _numba: http://numba.pydata.org/
"""
import numpy as np
from exa.math.misc.repeat import repeat_counts_f8_2d
from exa.math.vector.cartesian import magnitude_xyz


def minimal_image(xyz, rxyz, oxyz):
    """
    """
    return np.mod(xyz, rxyz) + oxyz


#def minimal_image_counts(xyz, rxyz, oxyz, counts):
#    """
#    """
#    rxyz = repeat_counts_f8_2d(rxyz, counts)
#    oxyz = repeat_counts_f8_2d(oxyz, counts)
#    return minimal_image(xyz, rxyz, oxyz)


def periodic_pdist_euc_dxyz_idx(ux, uy, uz, rx, ry, rz, idxs, tol=10**-8):
    """
    Pairwise Euclidean distance computation for periodic systems returning
    distance vectors, pair indices, and projected coordinates.
    """
    m = [-1, 0, 1]
    n = len(ux)
    nn = n*(n - 1)//2
    dx = np.empty((nn, ), dtype=np.float64)    # Two body distance component x
    dy = np.empty((nn, ), dtype=np.float64)    # within corresponding periodic
    dz = np.empty((nn, ), dtype=np.float64)    # unit cell
    dr = np.empty((nn, ), dtype=np.float64)
    px = np.empty((nn, ), dtype=np.float64)    # Projected j coordinate x
    py = np.empty((nn, ), dtype=np.float64)    # Projected j coordinate y
    pz = np.empty((nn, ), dtype=np.float64)    # Projected j coordinate z
    pxj = np.empty((27, ), dtype=np.float64)
    pyj = np.empty((27, ), dtype=np.float64)
    pzj = np.empty((27, ), dtype=np.float64)
    prj = np.empty((27, ), dtype=np.float64)
    idxi = np.empty((nn, ), dtype=np.int64)    # index of i
    idxj = np.empty((nn, ), dtype=np.int64)    # index of j
    h = 0
    for i in range(n):
        xi = ux[i]
        yi = uy[i]
        zi = uz[i]
        indexi = idxs[i]
        for j in range(i + 1, n):
            xj = ux[j]
            yj = uy[j]
            zj = uz[j]
            hh = 0
            for ii in m:
                for jj in m:
                    for kk in m:
                        pxjj = xj + ii*rx
                        pxj[hh] = pxjj
                        pyjj = yj + jj*ry
                        pyj[hh] = pyjj
                        pzjj = zj + kk*rz
                        pzj[hh] = pzjj
                        prj[hh] = (xi - pxjj)**2 + (yi - pyjj)**2 + (zi - pzjj)**2
                        hh += 1
            hh = np.argmin(prj)
            dx[h] = pxj[hh]
            dy[h] = pyj[hh]
            dz[h] = pzj[hh]
            dr[h] = np.sqrt(prj[hh])
            pxjj = pxj[hh]
            pyjj = pyj[hh]
            pzjj = pzj[hh]
            if np.abs(xj - pxjj) <= tol:
                px[h] = np.nan
            else:
                px[h] = pxjj
            if np.abs(yj - pyjj) <= tol:
                py[h] = np.nan
            else:
                py[h] = pyjj
            if np.abs(zj - pzjj) <= tol:
                pz[h] = np.nan
            else:
                pz[h] = pzjj
            idxi[h] = indexi
            idxj[h] = idxs[j]
            h += 1
    return dx, dy, dz, dr, idxi, idxj, px, py, pz


def _compute(cx, cy, cz, rx, ry, rz, ox, oy, oz):
    """
    """
    l = [-1, 0, 1]
    m = len(cx)
    dx = np.empty((m, ), dtype=np.float64)
    dy = np.empty((m, ), dtype=np.float64)
    dz = np.empty((m, ), dtype=np.float64)
    px = np.empty((27, ), dtype=np.float64)
    py = np.empty((27, ), dtype=np.float64)
    pz = np.empty((27, ), dtype=np.float64)
    pr = np.empty((27, ), dtype=np.float64)
    h = 0
    for i in range(m):
        cxi = cx[i]
        cyi = cy[i]
        czi = cz[i]
        hh = 0
        for ii in l:
            for jj in l:
                for kk in l:
                    sx = ii*rx
                    sy = jj*ry
                    sz = kk*rz
                    xx = cxi + sx
                    yy = cyi + sy
                    zz = czi + sz
                    pr[hh] = (ox - xx)**2 + (oy - yy)**2 + (oz - zz)**2
                    px[hh] = sx
                    py[hh] = sy
                    pz[hh] = sz
                    hh += 1
        hh = np.argmin(pr)
        dx[h] = px[hh]
        dy[h] = py[hh]
        dz[h] = pz[hh]
        h += 1
    return dx, dy, dz
>>>>>>> 1c37655b
<|MERGE_RESOLUTION|>--- conflicted
+++ resolved
@@ -1,157 +1,3 @@
-<<<<<<< HEAD
-## -*- coding: utf-8 -*-
-## Copyright (c) 2015-2016, Exa Analytics Development Team
-## Distributed under the terms of the Apache License 2.0
-#"""
-#Two Body Properties Computations
-######################################
-#Fast computations required for generating :class:`~exatomci.two.FreeTwo` and
-#:class:`~exatomic.two.PeriodicTwo` objects.
-#
-#Warning:
-#    Without `numba`_, performance of this module is not guarenteed.
-#
-#.. _numba: http://numba.pydata.org/
-#"""
-#import numpy as np
-#from exa._config import config
-##from exa.math.misc.repeat import repeat_counts_f8_2d
-##from exa.math.vector.cartesian import magnitude_xyz
-#
-#
-#def minimal_image(xyz, rxyz, oxyz):
-#    """
-#    """
-#    return np.mod(xyz, rxyz) + oxyz
-#
-#
-##def minimal_image_counts(xyz, rxyz, oxyz, counts):
-##    """
-##    """
-##    rxyz = repeat_counts_f8_2d(rxyz, counts)
-##    oxyz = repeat_counts_f8_2d(oxyz, counts)
-##    return minimal_image(xyz, rxyz, oxyz)
-#
-#
-#def periodic_pdist_euc_dxyz_idx(ux, uy, uz, rx, ry, rz, idxs, tol=10**-8):
-#    """
-#    Pairwise Euclidean distance computation for periodic systems returning
-#    distance vectors, pair indices, and projected coordinates.
-#    """
-#    m = [-1, 0, 1]
-#    n = len(ux)
-#    nn = n*(n - 1)//2
-#    dx = np.empty((nn, ), dtype=np.float64)    # Two body distance component x
-#    dy = np.empty((nn, ), dtype=np.float64)    # within corresponding periodic
-#    dz = np.empty((nn, ), dtype=np.float64)    # unit cell
-#    dr = np.empty((nn, ), dtype=np.float64)
-#    px = np.empty((nn, ), dtype=np.float64)    # Projected j coordinate x
-#    py = np.empty((nn, ), dtype=np.float64)    # Projected j coordinate y
-#    pz = np.empty((nn, ), dtype=np.float64)    # Projected j coordinate z
-#    pxj = np.empty((27, ), dtype=np.float64)
-#    pyj = np.empty((27, ), dtype=np.float64)
-#    pzj = np.empty((27, ), dtype=np.float64)
-#    prj = np.empty((27, ), dtype=np.float64)
-#    idxi = np.empty((nn, ), dtype=np.int64)    # index of i
-#    idxj = np.empty((nn, ), dtype=np.int64)    # index of j
-#    h = 0
-#    for i in range(n):
-#        xi = ux[i]
-#        yi = uy[i]
-#        zi = uz[i]
-#        indexi = idxs[i]
-#        for j in range(i + 1, n):
-#            xj = ux[j]
-#            yj = uy[j]
-#            zj = uz[j]
-#            hh = 0
-#            for ii in m:
-#                for jj in m:
-#                    for kk in m:
-#                        pxjj = xj + ii*rx
-#                        pxj[hh] = pxjj
-#                        pyjj = yj + jj*ry
-#                        pyj[hh] = pyjj
-#                        pzjj = zj + kk*rz
-#                        pzj[hh] = pzjj
-#                        prj[hh] = (xi - pxjj)**2 + (yi - pyjj)**2 + (zi - pzjj)**2
-#                        hh += 1
-#            hh = np.argmin(prj)
-#            dx[h] = pxj[hh]
-#            dy[h] = pyj[hh]
-#            dz[h] = pzj[hh]
-#            dr[h] = np.sqrt(prj[hh])
-#            pxjj = pxj[hh]
-#            pyjj = pyj[hh]
-#            pzjj = pzj[hh]
-#            if np.abs(xj - pxjj) <= tol:
-#                px[h] = np.nan
-#            else:
-#                px[h] = pxjj
-#            if np.abs(yj - pyjj) <= tol:
-#                py[h] = np.nan
-#            else:
-#                py[h] = pyjj
-#            if np.abs(zj - pzjj) <= tol:
-#                pz[h] = np.nan
-#            else:
-#                pz[h] = pzjj
-#            idxi[h] = indexi
-#            idxj[h] = idxs[j]
-#            h += 1
-#    return dx, dy, dz, dr, idxi, idxj, px, py, pz
-#
-#
-#def _compute(cx, cy, cz, rx, ry, rz, ox, oy, oz):
-#    """
-#    """
-#    l = [-1, 0, 1]
-#    m = len(cx)
-#    dx = np.empty((m, ), dtype=np.float64)
-#    dy = np.empty((m, ), dtype=np.float64)
-#    dz = np.empty((m, ), dtype=np.float64)
-#    px = np.empty((27, ), dtype=np.float64)
-#    py = np.empty((27, ), dtype=np.float64)
-#    pz = np.empty((27, ), dtype=np.float64)
-#    pr = np.empty((27, ), dtype=np.float64)
-#    h = 0
-#    for i in range(m):
-#        cxi = cx[i]
-#        cyi = cy[i]
-#        czi = cz[i]
-#        hh = 0
-#        for ii in l:
-#            for jj in l:
-#                for kk in l:
-#                    sx = ii*rx
-#                    sy = jj*ry
-#                    sz = kk*rz
-#                    xx = cxi + sx
-#                    yy = cyi + sy
-#                    zz = czi + sz
-#                    pr[hh] = (ox - xx)**2 + (oy - yy)**2 + (oz - zz)**2
-#                    px[hh] = sx
-#                    py[hh] = sy
-#                    pz[hh] = sz
-#                    hh += 1
-#        hh = np.argmin(pr)
-#        dx[h] = px[hh]
-#        dy[h] = py[hh]
-#        dz[h] = pz[hh]
-#        h += 1
-#    return dx, dy, dz
-#
-#
-#if config['dynamic']['numba'] == 'true':
-#    from numba import jit, vectorize
-#    #from exa.math.vector.cartesian import magnitude_xyz
-#    types3 = ['int32(int32, int32, int32)', 'int64(int64, int64, int64)',
-#             'float32(float32, float32, float32)', 'float64(float64, float64, float64)']
-#    #minimal_image_counts = jit(nopython=True, cache=True, nogil=True)(minimal_image_counts)
-#    minimal_image = vectorize(types3, nopython=True)(minimal_image)
-#    periodic_pdist_euc_dxyz_idx = jit(nopython=True, cache=True, nogil=True)(periodic_pdist_euc_dxyz_idx)
-#    _compute = jit(nopython=True, cache=True, nogil=True)(_compute)
-=======
 # -*- coding: utf-8 -*-
 # Copyright (c) 2015-2016, Exa Analytics Development Team
 # Distributed under the terms of the Apache License 2.0
@@ -291,5 +137,4 @@
         dy[h] = py[hh]
         dz[h] = pz[hh]
         h += 1
-    return dx, dy, dz
->>>>>>> 1c37655b
+    return dx, dy, dz