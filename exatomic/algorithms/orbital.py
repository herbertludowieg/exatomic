# -*- coding: utf-8 -*-
# Copyright (c) 2015-2018, Exa Analytics Development Team
# Distributed under the terms of the Apache License 2.0
"""
Numerical Orbital Functions
#############################
Building discrete molecular orbitals (for visualization) requires a complex
set of operations that are provided by this module and wrapped into a clean API.
"""
import numpy as np
from numba import jit
from datetime import datetime

from exatomic.base import sym2z
<<<<<<< HEAD
from exatomic.core.field import AtomicField
from .orbital_util import (
    numerical_grid_from_field_params,
    _determine_fps, _determine_vector, #_determine_bfns,
    _compute_orb_ang_mom, _compute_current_density,
    _compute_orbitals, _compute_density, _check_column,
    _make_field,)# _compute_orbitals_nojit)
=======
#from exatomic.core.field import AtomicField
from .orbital_util import (
    numerical_grid_from_field_params,
    _determine_fps, _determine_vector, _determine_bfns,
    _compute_orb_ang_mom, _compute_current_density,
    _compute_orbitals, _compute_density, _check_column,
    _make_field, _compute_orbitals_nojit)
>>>>>>> 332522bb


#####################################################################
# Numba vectorized operations for Orbital, MOMatrix, Density tables #
# These will eventually be fully moved to matrices.py               #
#####################################################################


@jit(nopython=True, nogil=True, parallel=True)
def build_pair_index(n):
    m = n**2
    x = np.empty((m, ), dtype=np.int64)
    y = x.copy()
    k = 0
    # Order matters so don't us nb.prange
    for i in range(n):
        for j in range(n):
            x[k] = i
            y[k] = j
            k += 1
    return x, y


@jit(nopython=True, nogil=True, parallel=True)
def density_from_momatrix(cmat, occvec):
    nbas = len(occvec)
    arlen = nbas * (nbas + 1) // 2
    dens = np.empty(arlen, dtype=np.float64)
    chi0 = np.empty(arlen, dtype=np.int64)
    chi1 = np.empty(arlen, dtype=np.int64)
    frame = np.zeros(arlen, dtype=np.int64)
    cnt = 0
    for i in range(nbas):
        for j in range(i + 1):
            dens[cnt] = (cmat[i,:] * cmat[j,:] * occvec).sum()
            chi0[cnt] = i
            chi1[cnt] = j
            cnt += 1
    return chi0, chi1, dens, frame
<<<<<<< HEAD


=======


>>>>>>> 332522bb
@jit(nopython=True, nogil=True, parallel=True)
def density_as_square(denvec):
    nbas = int((-1 + np.sqrt(1 - 4 * -2 * len(denvec))) / 2)
    square = np.empty((nbas, nbas), dtype=np.float64)
    cnt = 0
    for i in range(nbas):
        for j in range(i + 1):
            square[i, j] = denvec[cnt]
            square[j, i] = denvec[cnt]
            cnt += 1
    return square


@jit(nopython=True, nogil=True, parallel=True)
def momatrix_as_square(movec):
    nbas = np.int64(len(movec) ** (1/2))
    square = np.empty((nbas, nbas), dtype=np.float64)
    cnt = 0
    for i in range(nbas):
        for j in range(nbas):
            square[j, i] = movec[cnt]
            cnt += 1
    return square


def add_molecular_orbitals(uni, field_params=None, mocoefs=None,
                           vector=None, frame=0, inplace=True,
<<<<<<< HEAD
                           replace=False, norm='Nd', forcecart=False,
=======
                           replace=True, norm='Nd', forcecart=False,
>>>>>>> 332522bb
                           verbose=True):
    """A universe must contain basis_set, basis_set_order, and
    momatrix attributes to use this function.  Evaluate molecular
    orbitals on a numerical grid.  Attempts to generate reasonable
    defaults if none are provided.  If vector is not provided,
    attempts to calculate orbitals by the orbital table, or by the
    sum of Z (Zeff) of the atoms in the atom table divided by two;
    roughly (HOMO-5,LUMO+7).

    Args
        uni (:class:`~exatomic.container.Universe`): a universe
        field_params (dict): See :func:`~exatomic.algorithms.orbital_util.make_fps`
        mocoefs (str): column in uni.momatrix (default 'coef')
        vector (int, list, range, np.array): the MO vectors to evaluate
        inplace (bool): if False, return the field obj instead of modifying uni
        replace (bool): if False, do not delete any previous fields

    Warning:
       If replace is True, removes any fields previously attached to the universe
    """
    if verbose:
        print('Warning: not extensively validated.' \
              ' Consider adding tests.')
    t1 = datetime.now()
    vector = _determine_vector(uni, vector)
<<<<<<< HEAD
    # bfns = _determine_bfns(uni, frame, norm, forcecart=forcecart)
    bfns = uni.basis_functions
=======
    bfns = _determine_bfns(uni, frame, norm, forcecart=forcecart)
>>>>>>> 332522bb
    fps = _determine_fps(uni, field_params, len(vector))
    mocoefs = _check_column(uni, 'momatrix', mocoefs)
    if verbose:
        p1 = 'Evaluating {} basis functions once.'
        print(p1.format(len(uni.basis_set_order.index)))

    x, y, z = numerical_grid_from_field_params(fps)
    orbs = uni.momatrix.groupby('orbital')
    bvs = bfns.evaluate(x, y, z)
    cmat = uni.momatrix.square(column=mocoefs).values
<<<<<<< HEAD
    #try:
    ovs = _compute_orbitals(len(x), bvs, vector, cmat)
    #except (IndexError, AssertionError):
    #    ovs = _compute_orbitals_nojit(bvs, vector, cmat)
=======
    try:
        ovs = _compute_orbitals(bvs, vector, cmat)
    except IndexError:
        ovs = _compute_orbitals_nojit(bvs, vector, cmat)
>>>>>>> 332522bb
    field = _make_field(ovs, fps)
    t2 = datetime.now()
    if verbose:
        p2 = 'Timing: compute orbitals - {:>8.2f}s.'
        print(p2.format((t2-t1).total_seconds()))
    if not inplace: return field
    if replace:
        if hasattr(uni, '_field'):
            del uni.__dict__['_field']
    uni.add_field(field)


def add_density(uni, field_params=None, mocoefs=None, orbocc=None,
                inplace=True, frame=0, norm='Nd', verbose=True):
    """A universe must contain basis_set, basis_set_order, and
    momatrix attributes to use this function.  Compute a density
    with C matrix mocoefs and occupation vector orbocc.

    Args
        uni (:class:`~exatomic.container.Universe`): a universe
        field_params (dict): See :func:`~exatomic.algorithms.orbital_util.make_fps`
        mocoefs (str): column in uni.momatrix (default 'coef')
        orbocc (str): column in uni.orbital (default 'occupation')
        inplace (bool): if False, return the field obj instead of modifying uni
    """
    t1 = datetime.now()
    mocoefs = _check_column(uni, 'momatrix', mocoefs)
    orbocc = mocoefs if orbocc is None and mocoefs != 'coef' else orbocc
    orbocc = _check_column(uni, 'orbital', orbocc)
<<<<<<< HEAD
    # bfns = _determine_bfns(uni, frame, norm)
    bfns = uni.basis_functions
=======
    bfns = _determine_bfns(uni, frame, norm)
>>>>>>> 332522bb
    orbs = uni.momatrix.groupby('orbital')
    vector = np.array(range(uni.momatrix.orbital.max() + 1))
    fps = _determine_fps(uni, field_params, len(vector))

    x, y, z = numerical_grid_from_field_params(fps)
    bvs = bfns.evaluate(x, y, z)
    cmat = uni.momatrix.square(column=mocoefs).values
<<<<<<< HEAD
    #try:
    ovs = _compute_orbitals(len(x), bvs, vector, cmat)
    #except IndexError:
    #    ovs = _compute_orbitals_nojit(bvs, vector, cmat)
    dens = _compute_density(ovs, uni.orbital[orbocc].values)
    t2 = datetime.now()
    if verbose:
        p1 = 'Timing: compute density  - {:>8.2f}s.'
=======
    try:
        ovs = _compute_orbitals(bvs, vector, cmat)
    except IndexError:
        ovs = _compute_orbitals_nojit(bvs, vector, cmat)
    dens = _compute_density(ovs, uni.orbital[orbocc].values)
    t2 = datetime.now()
    if verbose:
        p1 = 'Timing: compute density     - {:.2f}s'
>>>>>>> 332522bb
        print(p1.format((t2-t1).total_seconds()))
    if not inplace: return _make_field(dens, fps.loc[0])
    uni.add_field(_make_field(dens, fps.loc[0]))


def add_orb_ang_mom(uni, field_params=None, rcoefs=None, icoefs=None,
                    frame=0, orbocc=None, maxes=None, inplace=True,
                    norm='Nd', verbose=True):
    """A universe must contain basis_set, basis_set_order, and
    momatrix attributes to use this function.  Compute the orbital
    angular momentum.  Requires C matrices from SODIZLDENS.X.X.R,I
    files from Molcas.

    Args
        uni (:class:`~exatomic.container.Universe`): a universe
        field_params (dict): See :func:`~exatomic.algorithms.orbital_util.make_fps`
        rcoefs (str): column in uni.momatrix (default 'lreal')
        icoefs (str): column in uni.momatrix (default 'limag')
        orbocc (str): column in uni.orbital (default 'lreal')
        inplace (bool): if False, return the field obj instead of modifying uni
    """
    if rcoefs is None or icoefs is None:
        raise Exception("Must specify rcoefs and icoefs")
    t0 = datetime.now()
    orbocc = rcoefs if orbocc is None else orbocc
    rcoefs = _check_column(uni, 'momatrix', rcoefs)
    icoefs = _check_column(uni, 'momatrix', icoefs)
    if maxes is None:
        if verbose:
            print("If magnetic axes are not an identity " \
                  "matrix, specify maxes.")
        maxes = np.eye(3)
    t1 = datetime.now()
<<<<<<< HEAD
    bfns = uni.basis_functions
=======
    bfns = _determine_bfns(uni, frame, norm)
>>>>>>> 332522bb
    fps = _determine_fps(uni, field_params, 4)

    x, y, z = numerical_grid_from_field_params(fps)
    occvec = uni.orbital[orbocc].values
    bvs = bfns.evaluate(x, y, z)
    grx = bfns.evaluate_diff(x, y, z, cart='x')
    gry = bfns.evaluate_diff(x, y, z, cart='y')
    grz = bfns.evaluate_diff(x, y, z, cart='z')
    t2 = datetime.now()
    if verbose:
<<<<<<< HEAD
        p1 = 'Timing: grid evaluation  - {:>8.2f}s.'
=======
        p1 = 'Timing: grid evaluation     - {:.2f}s'
>>>>>>> 332522bb
        print(p1.format((t2-t1).total_seconds()))

    cmatr = uni.momatrix.square(column=rcoefs).values
    cmati = uni.momatrix.square(column=icoefs).values
    curx, cury, curz = _compute_current_density(
        bvs, grx, gry, grz, cmatr, cmati, occvec, verbose=verbose)
    t3 = datetime.now()
    if verbose:
<<<<<<< HEAD
        p2 = 'Timing: current density  - {:>8.2f}s.'
=======
        p2 = 'Timing: current density 1D  - {:.2f}s'
>>>>>>> 332522bb
        print(p2.format((t3-t2).total_seconds()))
    ang_mom = _compute_orb_ang_mom(x, y, z, curx, cury, curz, maxes)
    if not inplace: return _make_field(ang_mom, fps)
    uni.add_field(_make_field(ang_mom, fps))
<|MERGE_RESOLUTION|>--- conflicted
+++ resolved
@@ -1,292 +1,224 @@
-# -*- coding: utf-8 -*-
-# Copyright (c) 2015-2018, Exa Analytics Development Team
-# Distributed under the terms of the Apache License 2.0
-"""
-Numerical Orbital Functions
-#############################
-Building discrete molecular orbitals (for visualization) requires a complex
-set of operations that are provided by this module and wrapped into a clean API.
-"""
-import numpy as np
-from numba import jit
-from datetime import datetime
-
-from exatomic.base import sym2z
-<<<<<<< HEAD
-from exatomic.core.field import AtomicField
-from .orbital_util import (
-    numerical_grid_from_field_params,
-    _determine_fps, _determine_vector, #_determine_bfns,
-    _compute_orb_ang_mom, _compute_current_density,
-    _compute_orbitals, _compute_density, _check_column,
-    _make_field,)# _compute_orbitals_nojit)
-=======
-#from exatomic.core.field import AtomicField
-from .orbital_util import (
-    numerical_grid_from_field_params,
-    _determine_fps, _determine_vector, _determine_bfns,
-    _compute_orb_ang_mom, _compute_current_density,
-    _compute_orbitals, _compute_density, _check_column,
-    _make_field, _compute_orbitals_nojit)
->>>>>>> 332522bb
-
-
-#####################################################################
-# Numba vectorized operations for Orbital, MOMatrix, Density tables #
-# These will eventually be fully moved to matrices.py               #
-#####################################################################
-
-
-@jit(nopython=True, nogil=True, parallel=True)
-def build_pair_index(n):
-    m = n**2
-    x = np.empty((m, ), dtype=np.int64)
-    y = x.copy()
-    k = 0
-    # Order matters so don't us nb.prange
-    for i in range(n):
-        for j in range(n):
-            x[k] = i
-            y[k] = j
-            k += 1
-    return x, y
-
-
-@jit(nopython=True, nogil=True, parallel=True)
-def density_from_momatrix(cmat, occvec):
-    nbas = len(occvec)
-    arlen = nbas * (nbas + 1) // 2
-    dens = np.empty(arlen, dtype=np.float64)
-    chi0 = np.empty(arlen, dtype=np.int64)
-    chi1 = np.empty(arlen, dtype=np.int64)
-    frame = np.zeros(arlen, dtype=np.int64)
-    cnt = 0
-    for i in range(nbas):
-        for j in range(i + 1):
-            dens[cnt] = (cmat[i,:] * cmat[j,:] * occvec).sum()
-            chi0[cnt] = i
-            chi1[cnt] = j
-            cnt += 1
-    return chi0, chi1, dens, frame
-<<<<<<< HEAD
-
-
-=======
-
-
->>>>>>> 332522bb
-@jit(nopython=True, nogil=True, parallel=True)
-def density_as_square(denvec):
-    nbas = int((-1 + np.sqrt(1 - 4 * -2 * len(denvec))) / 2)
-    square = np.empty((nbas, nbas), dtype=np.float64)
-    cnt = 0
-    for i in range(nbas):
-        for j in range(i + 1):
-            square[i, j] = denvec[cnt]
-            square[j, i] = denvec[cnt]
-            cnt += 1
-    return square
-
-
-@jit(nopython=True, nogil=True, parallel=True)
-def momatrix_as_square(movec):
-    nbas = np.int64(len(movec) ** (1/2))
-    square = np.empty((nbas, nbas), dtype=np.float64)
-    cnt = 0
-    for i in range(nbas):
-        for j in range(nbas):
-            square[j, i] = movec[cnt]
-            cnt += 1
-    return square
-
-
-def add_molecular_orbitals(uni, field_params=None, mocoefs=None,
-                           vector=None, frame=0, inplace=True,
-<<<<<<< HEAD
-                           replace=False, norm='Nd', forcecart=False,
-=======
-                           replace=True, norm='Nd', forcecart=False,
->>>>>>> 332522bb
-                           verbose=True):
-    """A universe must contain basis_set, basis_set_order, and
-    momatrix attributes to use this function.  Evaluate molecular
-    orbitals on a numerical grid.  Attempts to generate reasonable
-    defaults if none are provided.  If vector is not provided,
-    attempts to calculate orbitals by the orbital table, or by the
-    sum of Z (Zeff) of the atoms in the atom table divided by two;
-    roughly (HOMO-5,LUMO+7).
-
-    Args
-        uni (:class:`~exatomic.container.Universe`): a universe
-        field_params (dict): See :func:`~exatomic.algorithms.orbital_util.make_fps`
-        mocoefs (str): column in uni.momatrix (default 'coef')
-        vector (int, list, range, np.array): the MO vectors to evaluate
-        inplace (bool): if False, return the field obj instead of modifying uni
-        replace (bool): if False, do not delete any previous fields
-
-    Warning:
-       If replace is True, removes any fields previously attached to the universe
-    """
-    if verbose:
-        print('Warning: not extensively validated.' \
-              ' Consider adding tests.')
-    t1 = datetime.now()
-    vector = _determine_vector(uni, vector)
-<<<<<<< HEAD
-    # bfns = _determine_bfns(uni, frame, norm, forcecart=forcecart)
-    bfns = uni.basis_functions
-=======
-    bfns = _determine_bfns(uni, frame, norm, forcecart=forcecart)
->>>>>>> 332522bb
-    fps = _determine_fps(uni, field_params, len(vector))
-    mocoefs = _check_column(uni, 'momatrix', mocoefs)
-    if verbose:
-        p1 = 'Evaluating {} basis functions once.'
-        print(p1.format(len(uni.basis_set_order.index)))
-
-    x, y, z = numerical_grid_from_field_params(fps)
-    orbs = uni.momatrix.groupby('orbital')
-    bvs = bfns.evaluate(x, y, z)
-    cmat = uni.momatrix.square(column=mocoefs).values
-<<<<<<< HEAD
-    #try:
-    ovs = _compute_orbitals(len(x), bvs, vector, cmat)
-    #except (IndexError, AssertionError):
-    #    ovs = _compute_orbitals_nojit(bvs, vector, cmat)
-=======
-    try:
-        ovs = _compute_orbitals(bvs, vector, cmat)
-    except IndexError:
-        ovs = _compute_orbitals_nojit(bvs, vector, cmat)
->>>>>>> 332522bb
-    field = _make_field(ovs, fps)
-    t2 = datetime.now()
-    if verbose:
-        p2 = 'Timing: compute orbitals - {:>8.2f}s.'
-        print(p2.format((t2-t1).total_seconds()))
-    if not inplace: return field
-    if replace:
-        if hasattr(uni, '_field'):
-            del uni.__dict__['_field']
-    uni.add_field(field)
-
-
-def add_density(uni, field_params=None, mocoefs=None, orbocc=None,
-                inplace=True, frame=0, norm='Nd', verbose=True):
-    """A universe must contain basis_set, basis_set_order, and
-    momatrix attributes to use this function.  Compute a density
-    with C matrix mocoefs and occupation vector orbocc.
-
-    Args
-        uni (:class:`~exatomic.container.Universe`): a universe
-        field_params (dict): See :func:`~exatomic.algorithms.orbital_util.make_fps`
-        mocoefs (str): column in uni.momatrix (default 'coef')
-        orbocc (str): column in uni.orbital (default 'occupation')
-        inplace (bool): if False, return the field obj instead of modifying uni
-    """
-    t1 = datetime.now()
-    mocoefs = _check_column(uni, 'momatrix', mocoefs)
-    orbocc = mocoefs if orbocc is None and mocoefs != 'coef' else orbocc
-    orbocc = _check_column(uni, 'orbital', orbocc)
-<<<<<<< HEAD
-    # bfns = _determine_bfns(uni, frame, norm)
-    bfns = uni.basis_functions
-=======
-    bfns = _determine_bfns(uni, frame, norm)
->>>>>>> 332522bb
-    orbs = uni.momatrix.groupby('orbital')
-    vector = np.array(range(uni.momatrix.orbital.max() + 1))
-    fps = _determine_fps(uni, field_params, len(vector))
-
-    x, y, z = numerical_grid_from_field_params(fps)
-    bvs = bfns.evaluate(x, y, z)
-    cmat = uni.momatrix.square(column=mocoefs).values
-<<<<<<< HEAD
-    #try:
-    ovs = _compute_orbitals(len(x), bvs, vector, cmat)
-    #except IndexError:
-    #    ovs = _compute_orbitals_nojit(bvs, vector, cmat)
-    dens = _compute_density(ovs, uni.orbital[orbocc].values)
-    t2 = datetime.now()
-    if verbose:
-        p1 = 'Timing: compute density  - {:>8.2f}s.'
-=======
-    try:
-        ovs = _compute_orbitals(bvs, vector, cmat)
-    except IndexError:
-        ovs = _compute_orbitals_nojit(bvs, vector, cmat)
-    dens = _compute_density(ovs, uni.orbital[orbocc].values)
-    t2 = datetime.now()
-    if verbose:
-        p1 = 'Timing: compute density     - {:.2f}s'
->>>>>>> 332522bb
-        print(p1.format((t2-t1).total_seconds()))
-    if not inplace: return _make_field(dens, fps.loc[0])
-    uni.add_field(_make_field(dens, fps.loc[0]))
-
-
-def add_orb_ang_mom(uni, field_params=None, rcoefs=None, icoefs=None,
-                    frame=0, orbocc=None, maxes=None, inplace=True,
-                    norm='Nd', verbose=True):
-    """A universe must contain basis_set, basis_set_order, and
-    momatrix attributes to use this function.  Compute the orbital
-    angular momentum.  Requires C matrices from SODIZLDENS.X.X.R,I
-    files from Molcas.
-
-    Args
-        uni (:class:`~exatomic.container.Universe`): a universe
-        field_params (dict): See :func:`~exatomic.algorithms.orbital_util.make_fps`
-        rcoefs (str): column in uni.momatrix (default 'lreal')
-        icoefs (str): column in uni.momatrix (default 'limag')
-        orbocc (str): column in uni.orbital (default 'lreal')
-        inplace (bool): if False, return the field obj instead of modifying uni
-    """
-    if rcoefs is None or icoefs is None:
-        raise Exception("Must specify rcoefs and icoefs")
-    t0 = datetime.now()
-    orbocc = rcoefs if orbocc is None else orbocc
-    rcoefs = _check_column(uni, 'momatrix', rcoefs)
-    icoefs = _check_column(uni, 'momatrix', icoefs)
-    if maxes is None:
-        if verbose:
-            print("If magnetic axes are not an identity " \
-                  "matrix, specify maxes.")
-        maxes = np.eye(3)
-    t1 = datetime.now()
-<<<<<<< HEAD
-    bfns = uni.basis_functions
-=======
-    bfns = _determine_bfns(uni, frame, norm)
->>>>>>> 332522bb
-    fps = _determine_fps(uni, field_params, 4)
-
-    x, y, z = numerical_grid_from_field_params(fps)
-    occvec = uni.orbital[orbocc].values
-    bvs = bfns.evaluate(x, y, z)
-    grx = bfns.evaluate_diff(x, y, z, cart='x')
-    gry = bfns.evaluate_diff(x, y, z, cart='y')
-    grz = bfns.evaluate_diff(x, y, z, cart='z')
-    t2 = datetime.now()
-    if verbose:
-<<<<<<< HEAD
-        p1 = 'Timing: grid evaluation  - {:>8.2f}s.'
-=======
-        p1 = 'Timing: grid evaluation     - {:.2f}s'
->>>>>>> 332522bb
-        print(p1.format((t2-t1).total_seconds()))
-
-    cmatr = uni.momatrix.square(column=rcoefs).values
-    cmati = uni.momatrix.square(column=icoefs).values
-    curx, cury, curz = _compute_current_density(
-        bvs, grx, gry, grz, cmatr, cmati, occvec, verbose=verbose)
-    t3 = datetime.now()
-    if verbose:
-<<<<<<< HEAD
-        p2 = 'Timing: current density  - {:>8.2f}s.'
-=======
-        p2 = 'Timing: current density 1D  - {:.2f}s'
->>>>>>> 332522bb
-        print(p2.format((t3-t2).total_seconds()))
-    ang_mom = _compute_orb_ang_mom(x, y, z, curx, cury, curz, maxes)
-    if not inplace: return _make_field(ang_mom, fps)
-    uni.add_field(_make_field(ang_mom, fps))
+# -*- coding: utf-8 -*-
+# Copyright (c) 2015-2018, Exa Analytics Development Team
+# Distributed under the terms of the Apache License 2.0
+"""
+Numerical Orbital Functions
+#############################
+Building discrete molecular orbitals (for visualization) requires a complex
+set of operations that are provided by this module and wrapped into a clean API.
+"""
+import numpy as np
+from numba import jit
+from datetime import datetime
+
+from exatomic.base import sym2z
+from exatomic.core.field import AtomicField
+from .orbital_util import (
+    numerical_grid_from_field_params, _determine_fps, 
+    _determine_vector, _compute_orb_ang_mom, _compute_current_density,
+    _compute_orbitals, _compute_density, _check_column, _make_field,)
+
+
+#####################################################################
+# Numba vectorized operations for Orbital, MOMatrix, Density tables #
+# These will eventually be fully moved to ... somewhere.. else.     #
+#####################################################################
+
+
+@jit(nopython=True, nogil=True, parallel=True)
+def build_pair_index(n):
+    m = n**2
+    x = np.empty((m, ), dtype=np.int64)
+    y = x.copy()
+    k = 0
+    # Order matters so don't us nb.prange
+    for i in range(n):
+        for j in range(n):
+            x[k] = i
+            y[k] = j
+            k += 1
+    return x, y
+
+
+@jit(nopython=True, nogil=True, parallel=True)
+def density_from_momatrix(cmat, occvec):
+    nbas = len(occvec)
+    arlen = nbas * (nbas + 1) // 2
+    dens = np.empty(arlen, dtype=np.float64)
+    chi0 = np.empty(arlen, dtype=np.int64)
+    chi1 = np.empty(arlen, dtype=np.int64)
+    frame = np.zeros(arlen, dtype=np.int64)
+    cnt = 0
+    for i in range(nbas):
+        for j in range(i + 1):
+            dens[cnt] = (cmat[i,:] * cmat[j,:] * occvec).sum()
+            chi0[cnt] = i
+            chi1[cnt] = j
+            cnt += 1
+    return chi0, chi1, dens, frame
+
+
+@jit(nopython=True, nogil=True, parallel=True)
+def density_as_square(denvec):
+    nbas = int((-1 + np.sqrt(1 - 4 * -2 * len(denvec))) / 2)
+    square = np.empty((nbas, nbas), dtype=np.float64)
+    cnt = 0
+    for i in range(nbas):
+        for j in range(i + 1):
+            square[i, j] = denvec[cnt]
+            square[j, i] = denvec[cnt]
+            cnt += 1
+    return square
+
+
+@jit(nopython=True, nogil=True, parallel=True)
+def momatrix_as_square(movec):
+    nbas = np.int64(len(movec) ** (1/2))
+    square = np.empty((nbas, nbas), dtype=np.float64)
+    cnt = 0
+    for i in range(nbas):
+        for j in range(nbas):
+            square[j, i] = movec[cnt]
+            cnt += 1
+    return square
+
+
+def add_molecular_orbitals(uni, field_params=None, mocoefs=None,
+                           vector=None, frame=0, inplace=True,
+                           replace=True, verbose=True):
+    """A universe must contain basis_set, basis_set_order, and
+    momatrix attributes to use this function.  Evaluate molecular
+    orbitals on a numerical grid.  Attempts to generate reasonable
+    defaults if none are provided.  If vector is not provided,
+    attempts to calculate orbitals by the orbital table, or by the
+    sum of Z (Zeff) of the atoms in the atom table divided by two;
+    roughly (HOMO-5,LUMO+7).
+
+    Args
+        uni (:class:`~exatomic.container.Universe`): a universe
+        field_params (dict): See :func:`~exatomic.algorithms.orbital_util.make_fps`
+        mocoefs (str): column in uni.momatrix (default 'coef')
+        vector (int, list, range, np.array): the MO vectors to evaluate
+        inplace (bool): if False, return the field obj instead of modifying uni
+        replace (bool): if False, do not delete any previous fields
+
+    Warning:
+       If replace is True, removes any fields previously attached to the universe
+    """
+    if verbose:
+        print('Warning: not extensively validated.' \
+              ' Consider adding tests.')
+    t1 = datetime.now()
+    vector = _determine_vector(uni, vector)
+    bfns = uni.basis_functions
+    fps = _determine_fps(uni, field_params, len(vector))
+    mocoefs = _check_column(uni, 'momatrix', mocoefs)
+    if verbose:
+        p1 = 'Evaluating {} basis functions once.'
+        print(p1.format(len(uni.basis_set_order.index)))
+
+    x, y, z = numerical_grid_from_field_params(fps)
+    orbs = uni.momatrix.groupby('orbital')
+    bvs = bfns.evaluate(x, y, z)
+    cmat = uni.momatrix.square(column=mocoefs).values
+    ovs = _compute_orbitals(len(x), bvs, vector, cmat)
+    field = _make_field(ovs, fps)
+    t2 = datetime.now()
+    if verbose:
+        p2 = 'Timing: compute orbitals - {:>8.2f}s.'
+        print(p2.format((t2-t1).total_seconds()))
+    if not inplace: return field
+    if replace and hasattr(uni, '_field'):
+        del uni.__dict__['_field']
+    uni.add_field(field)
+
+
+def add_density(uni, field_params=None, mocoefs=None, orbocc=None,
+                inplace=True, frame=0, norm='Nd', verbose=True):
+    """A universe must contain basis_set, basis_set_order, and
+    momatrix attributes to use this function.  Compute a density
+    with C matrix mocoefs and occupation vector orbocc.
+
+    Args
+        uni (:class:`~exatomic.container.Universe`): a universe
+        field_params (dict): See :func:`~exatomic.algorithms.orbital_util.make_fps`
+        mocoefs (str): column in uni.momatrix (default 'coef')
+        orbocc (str): column in uni.orbital (default 'occupation')
+        inplace (bool): if False, return the field obj instead of modifying uni
+    """
+    t1 = datetime.now()
+    mocoefs = _check_column(uni, 'momatrix', mocoefs)
+    orbocc = mocoefs if orbocc is None and mocoefs != 'coef' else orbocc
+    orbocc = _check_column(uni, 'orbital', orbocc)
+    bfns = uni.basis_functions
+    orbs = uni.momatrix.groupby('orbital')
+    vector = np.array(range(uni.momatrix.orbital.max() + 1))
+    fps = _determine_fps(uni, field_params, len(vector))
+
+    x, y, z = numerical_grid_from_field_params(fps)
+    bvs = bfns.evaluate(x, y, z)
+    cmat = uni.momatrix.square(column=mocoefs).values
+    ovs = _compute_orbitals(len(x), bvs, vector, cmat)
+    dens = _compute_density(ovs, uni.orbital[orbocc].values)
+    t2 = datetime.now()
+    if verbose:
+        p1 = 'Timing: compute density  - {:>8.2f}s.'
+        print(p1.format((t2-t1).total_seconds()))
+    if not inplace: return _make_field(dens, fps.loc[0])
+    uni.add_field(_make_field(dens, fps.loc[0]))
+
+
+def add_orb_ang_mom(uni, field_params=None, rcoefs=None, icoefs=None,
+                    frame=0, orbocc=None, maxes=None, inplace=True,
+                    norm='Nd', verbose=True):
+    """A universe must contain basis_set, basis_set_order, and
+    momatrix attributes to use this function.  Compute the orbital
+    angular momentum.  Requires C matrices from SODIZLDENS.X.X.R,I
+    files from Molcas.
+
+    Args
+        uni (:class:`~exatomic.container.Universe`): a universe
+        field_params (dict): See :func:`~exatomic.algorithms.orbital_util.make_fps`
+        rcoefs (str): column in uni.momatrix (default 'lreal')
+        icoefs (str): column in uni.momatrix (default 'limag')
+        orbocc (str): column in uni.orbital (default 'lreal')
+        inplace (bool): if False, return the field obj instead of modifying uni
+    """
+    if rcoefs is None or icoefs is None:
+        raise Exception("Must specify rcoefs and icoefs")
+    t0 = datetime.now()
+    orbocc = rcoefs if orbocc is None else orbocc
+    rcoefs = _check_column(uni, 'momatrix', rcoefs)
+    icoefs = _check_column(uni, 'momatrix', icoefs)
+    if maxes is None:
+        if verbose:
+            print("If magnetic axes are not an identity " \
+                  "matrix, specify maxes.")
+        maxes = np.eye(3)
+    t1 = datetime.now()
+    bfns = uni.basis_functions
+    fps = _determine_fps(uni, field_params, 4)
+
+    x, y, z = numerical_grid_from_field_params(fps)
+    occvec = uni.orbital[orbocc].values
+    bvs = bfns.evaluate(x, y, z)
+    grx = bfns.evaluate_diff(x, y, z, cart='x')
+    gry = bfns.evaluate_diff(x, y, z, cart='y')
+    grz = bfns.evaluate_diff(x, y, z, cart='z')
+    t2 = datetime.now()
+    if verbose:
+        p1 = 'Timing: grid evaluation  - {:>8.2f}s.'
+        print(p1.format((t2-t1).total_seconds()))
+
+    cmatr = uni.momatrix.square(column=rcoefs).values
+    cmati = uni.momatrix.square(column=icoefs).values
+    curx, cury, curz = _compute_current_density(
+        bvs, grx, gry, grz, cmatr, cmati, occvec, verbose=verbose)
+    t3 = datetime.now()
+    if verbose:
+        p2 = 'Timing: current density  - {:>8.2f}s.'
+        print(p2.format((t3-t2).total_seconds()))
+    ang_mom = _compute_orb_ang_mom(x, y, z, curx, cury, curz, maxes)
+    if not inplace: return _make_field(ang_mom, fps)
+    uni.add_field(_make_field(ang_mom, fps))
+