--- conflicted
+++ resolved
@@ -1,920 +1,458 @@
-# -*- coding: utf-8 -*-
-# Copyright (c) 2015-2017, Exa Analytics Development Team
-# Distributed under the terms of the Apache License 2.0
-<<<<<<< HEAD
-#"""
-#Numerical Orbital Functions
-##############################
-#Building discrete molecular orbitals (for visualization) requires a complex
-#set of operations that are provided by this module and wrapped into a clean API.
-#"""
-## Established
-#import sympy as sy
-#import numpy as np
-#import pandas as pd
-#import numexpr as ne
-#from datetime import datetime
-#from numba import jit, vectorize
-#from psutil import virtual_memory
-#from collections import OrderedDict
-#
-## Local
-#from exa import Series
-#from exatomic._config import config
-#from exatomic.field import AtomicField
-#from exa.relational.isotope import symbol_to_z
-#from exatomic.algorithms.basis import solid_harmonics, clean_sh
-#
-#symbol_to_z = symbol_to_z()
-#halfmem = virtual_memory().total / 2
-#solhar = clean_sh(solid_harmonics(6))
-#
-######################################################################
-## Numba vectorized operations for Orbital, MOMatrix, Density tables #
-## These will eventually be fully moved to matrices.py not meshgrid3d#
-######################################################################
-#
-#@jit(nopython=True)
-#def density_from_momatrix(cmat, occvec):
-#    nbas = len(occvec)
-#    arlen = nbas * (nbas + 1) // 2
-#    dens = np.empty(arlen, dtype=np.float64)
-#    chi1 = np.empty(arlen, dtype=np.int64)
-#    chi2 = np.empty(arlen, dtype=np.int64)
-#    frame = np.empty(arlen, dtype=np.int64)
-#    cnt = 0
-#    for i in range(nbas):
-#        for j in range(i + 1):
-#            dens[cnt] = (cmat[i,:] * cmat[j,:] * occvec).sum()
-#            chi1[cnt] = i
-#            chi2[cnt] = j
-#            frame[cnt] = 0
-#            cnt += 1
-#    return chi1, chi2, dens, frame
-#
-#@jit(nopython=True)
-#def density_as_square(denvec):
-#    nbas = int((-1 + np.sqrt(1 - 4 * -2 * len(denvec))) / 2)
-#    square = np.empty((nbas, nbas), dtype=np.float64)
-#    cnt = 0
-#    for i in range(nbas):
-#        for j in range(i + 1):
-#            square[i, j] = denvec[cnt]
-#            square[j, i] = denvec[cnt]
-#            cnt += 1
-#    return square
-#
-#@jit(nopython=True)
-#def momatrix_as_square(movec):
-#    nbas = np.int64(len(movec) ** (1/2))
-#    square = np.empty((nbas, nbas), dtype=np.float64)
-#    cnt = 0
-#    for i in range(nbas):
-#        for j in range(nbas):
-#            square[j, i] = movec[cnt]
-#            cnt += 1
-#    return square
-#
-#@jit(nopython=True, cache=True, nogil=True)
-#def meshgrid3d(x, y, z):
-#    tot = len(x) * len(y) * len(z)
-#    xs = np.empty(tot, dtype=np.float64)
-#    ys = np.empty(tot, dtype=np.float64)
-#    zs = np.empty(tot, dtype=np.float64)
-#    cnt = 0
-#    for i in x:
-#        for j in y:
-#            for k in z:
-#                xs[cnt] = i
-#                ys[cnt] = j
-#                zs[cnt] = k
-#                cnt += 1
-#    return xs, ys, zs
-#
-#################################################################
-## Functions used in the generation of basis functions and MOs. #
-#################################################################
-#
-#def make_fps(rmin=None, rmax=None, nr=None, nrfps=1,
-#             xmin=None, xmax=None, nx=None, frame=0,
-#             ymin=None, ymax=None, ny=None, field_type=0,
-#             zmin=None, zmax=None, nz=None, label=0,
-#             ox=None, dxi=None, dxj=None, dxk=None,
-#             oy=None, dyi=None, dyj=None, dyk=None,
-#             oz=None, dzi=None, dzj=None, dzk=None):
-#    """
-#    Generate the necessary field parameters of a numerical grid field
-#    as an exatomic.field.AtomicField.
-#
-#    Args
-#        nrfps (int): number of field parameters with same dimensions
-#        rmin (float): minimum value in an arbitrary cartesian direction
-#        rmax (float): maximum value in an arbitrary cartesian direction
-#        nr (int): number of grid points between rmin and rmax
-#        xmin (float): minimum in x direction (optional)
-#        xmax (float): maximum in x direction (optional)
-#        ymin (float): minimum in y direction (optional)
-#        ymax (float): maximum in y direction (optional)
-#        zmin (float): minimum in z direction (optional)
-#        zmax (float): maximum in z direction (optional)
-#        nx (int): steps in x direction (optional)
-#        ny (int): steps in y direction (optional)
-#        nz (int): steps in z direction (optional)
-#        ox (float): origin in x direction (optional)
-#        oy (float): origin in y direction (optional)
-#        oz (float): origin in z direction (optional)
-#        dxi (float): x-component of x-vector specifying a voxel
-#        dxj (float): y-component of x-vector specifying a voxel
-#        dxk (float): z-component of x-vector specifying a voxel
-#        dyi (float): x-component of y-vector specifying a voxel
-#        dyj (float): y-component of y-vector specifying a voxel
-#        dyk (float): z-component of y-vector specifying a voxel
-#        dzi (float): x-component of z-vector specifying a voxel
-#        dzj (float): y-component of z-vector specifying a voxel
-#        dzk (float): z-component of z-vector specifying a voxel
-#        label (str): an identifier passed to the widget (optional)
-#        field_type (str): alternative identifier (optional)
-#
-#    Returns
-#        fps (pd.Series): field parameters
-#    """
-#    if any((par is None for par in [rmin, rmax, nr])):
-#        if all((par is not None for par in (xmin, xmax, nx,
-#                                            ymin, ymax, ny,
-#                                            zmin, zmax, nz))):
-#            pass
-#        elif all((par is None for par in (ox, dxi, dxj, dxk))):
-#            raise Exception("Must supply at least rmin, rmax, nr or field"
-#                            " parameters as specified by a cube file.")
-#    d = {}
-#    allcarts = [['x', 0, xmin, xmax, nx, ox, (dxi, dxj, dxk)],
-#                ['y', 1, ymin, ymax, ny, oy, (dyi, dyj, dyk)],
-#                ['z', 2, zmin, zmax, nz, oz, (dzi, dzj, dzk)]]
-#    for akey, aix, amin, amax, na, oa, da in allcarts:
-#        if oa is None:
-#            amin = rmin if amin is None else amin
-#            amax = rmax if amax is None else amax
-#            na = nr if na is None else na
-#        else: amin = oa
-#        dw = [0, 0, 0]
-#        if all(i is None for i in da): dw[aix] = (amax - amin) / na
-#        else: dw = da
-#        d[akey] = [amin, na, dw]
-#    fp = pd.Series({
-#        'dxi': d['x'][2][0], 'dyj': d['y'][2][1], 'dzk': d['z'][2][2],
-#        'dxj': d['x'][2][1], 'dyk': d['y'][2][2], 'dzi': d['z'][2][0],
-#        'dxk': d['x'][2][2], 'dyi': d['y'][2][0], 'dzj': d['z'][2][1],
-#        'ox': d['x'][0], 'oy': d['y'][0], 'oz': d['z'][0], 'frame': frame,
-#        'nx': d['x'][1], 'ny': d['y'][1], 'nz': d['z'][1], 'label': label,
-#        'field_type': field_type
-#        })
-#    return pd.concat([fp] * nrfps, axis=1).T
-#
-#
-#def _sphr_prefac(nuc, sh, L, ml):
-#    """
-#    Create strings of the pre-exponential factor of a given
-#    spherical basis function as a function of l, ml quantum numbers.
-#
-#    Args
-#        L (int): angular momentum quantum numbers
-#        ml (int): magnetic quantum number
-#        nuc (dict): atomic position
-#        sh (dict): cleaned solid harmonics
-#
-#    Returns
-#        prefacs (list): pre-exponential factors
-#    """
-#
-#    return [pre.format(**nuc) for pre in sh[(L, ml)]]
-#
-#
-#def _cart_prefac(nuc, pre, L, l, m, n):
-#    """
-#    As with _sphr_prefac, create the string version of the pre-exponential
-#    factor in a given basis function, this time as a function of cartesian
-#    powers (l, m, n) instead of (l, ml) quantum numbers.
-#
-#    Args
-#        L (int): angular momentum quantum number
-#        l (int): powers of x
-#        m (int): powers of y
-#        n (int): powers of z
-#        nuc (dict): atomic position
-#        pre (str): '' unless ADF
-#
-#    Returns
-#        prefacs (list): pre-exponential factors
-#    """
-#    if not L: return [pre]
-#    if pre and not pre.endswith('*'): pre = '{}*'.format(pre)
-#    lin, nlin = '{}*', '{}**{}*'
-#    for cart, powr in OrderedDict([('{x}', l),
-#                                   ('{y}', m),
-#                                   ('{z}', n)]).items():
-#        if not powr: continue
-#        stargs = [cart]
-#        fmt = lin if powr == 1 else nlin
-#        if powr > 1: stargs.append(powr)
-#        pre += fmt.format(*stargs)
-#    return [pre.format(**nuc)]
-#
-#def gen_basfn(prefacs, shell, rexp, precision=10):
-#    """
-#    Given a list of pre-exponential factors and a shell of
-#    primitive functions (slice of basis set table), return
-#    the string that is the basis function written out as it
-#    would be on paper.
-#
-#    Args
-#        prefacs (list): string of pre-exponential factors
-#        shell (exatomic.basis.BasisSet): a shell of the basis set table
-#        rexp (str): the r-dependent exponent (including atomic position)
-#
-#    Returns
-#        basis function (str)
-#    """
-#    bastr = '{prefac}({prims})'
-#    bastrs = []
-#    primitive = '{{Nd:.{precision}f}}*exp' \
-#                '(-{{alpha:.{precision}f}}*{rexp})'.format(rexp=rexp,
-#                                                           precision=precision)
-#    for prefac in prefacs:
-#        primitives = shell.apply(lambda x: primitive.format(**x), axis=1)
-#        bastrs.append(bastr.format(prefac=prefac,
-#                                   prims='+'.join(primitives.values)))
-#    return '+'.join(bastrs)
-#
-#
-#def gen_basfns(uni, frame=None):
-#    """
-#    Given an exatomic.container.Universe that contains complete momatrix
-#    and basis_set attributes, generates and returns the strings corresponding
-#    to how the basis functions would be written out with paper and pencil.
-#    This is mainly for debugging and testing generality to deal with different
-#    computational codes' basis function ordering schemes.
-#
-#    Args
-#        uni (exatomic.container.Universe): must contain momatrix and basis_set
-#
-#    Returns
-#        bastrs (list): list of strings of basis functions
-#    """
-#    frame = uni.atom.nframes - 1 if frame is None else frame
-#    # Group the dataframes appropriately
-#    sets = uni.basis_set.groupby('frame').get_group(frame).groupby('set')
-#    funcs = uni.basis_set_order.groupby('frame').get_group(frame).groupby('center')
-#    atom = uni.atom.groupby('frame').get_group(frame)
-#    # Set some variables based on basis set info
-#    larg = {'sh': None, 'pre': None}
-#    if uni.basis_set.spherical:
-#        # Basis set order columns for spherical functions
-#        ordrcols = ['L', 'ml', 'shell']
-#        prefunc = _sphr_prefac
-#        # To avoid bool checking for each basis function
-#        lkey = 'sh'
-#        # Get the string versions of the symbolic solid harmonics
-#        larg[lkey] = solhar
-#    else:
-#        # Basis set order columns for cartesian functions
-#        ordrcols = ['L', 'l', 'm', 'n', 'shell']
-#        prefunc = _cart_prefac
-#        # To avoid bool checking for each basis function
-#        lkey = 'pre'
-#        # Placeholder for potential custom prefactors from ADF
-#        larg[lkey] = ''
-#    # The number of arguments to pass to _prefac
-#    rgslice = slice(0, len(ordrcols) - 1)
-#    # In the case of ADF orbitals (currently only one that
-#    # requires 'r' and 'prefac' on a per basis function basis
-#    if not uni.basis_set.gaussian:
-#        ordrcols = ordrcols[:-1] + ['r', 'prefac'] + ordrcols[-1:]
-#        exkey = 'r'
-#    else: exkey = 'r2'
-#    # Iterate over atomic positions
-#    basfns = []
-#    print(ordrcols)
-#    for i, (seht, x, y, z) in enumerate(zip(atom['set'], atom['x'],
-#                                            atom['y'], atom['z'])):
-#        # Dict of strings of atomic position
-#        nuc = _atompos(x, y, z)
-#        # Regroup dataframes
-#        bas = sets.get_group(seht).groupby('L')
-#        ordr = funcs.get_group(i)
-#        # Iterate over atom centered basis functions
-#        for args in zip(*[ordr[col] for col in ordrcols]):
-#            # Get the shell of primitive functions
-#            shell = bas.get_group(args[0]).groupby('shell').get_group(args[-1])
-#            try:
-#                # Only used for ADF orbitals currently
-#                preexp, prefac = args[4:6]
-#                preexp = '' if not preexp else '({})**{}*'.format(nuc[exkey], preexp)
-#                prefac = '' if not prefac else '{}*'.format(prefac)
-#                larg['pre'] = '{}{}'.format(preexp, prefac)
-#            except ValueError:
-#                # Otherwise it's useless
-#                larg['pre'] = ''
-#            # The pre-exponential factors (besides the additional ADF ones)
-#            prefacs = prefunc(nuc, larg[lkey], *args[rgslice])
-#            # Put together the basis function
-#            basfns.append(gen_basfn(prefacs, shell, nuc[exkey]))
-#    return basfns
-#
-#
-#def _atompos(x, y, z, precision=10):
-#    nuc = {}
-#    p = '{{}}{{}}{{:.{}f}}'.format(precision).format
-#    for key, cart in [('x', x), ('y', y), ('z', z)]:
-#        if np.isclose(cart, 0):
-#            nuc[key] = key
-#        else:
-#            cart, op = (cart, '-') if cart > 0 else (np.abs(cart), '+')
-#            nuc[key] = '({})'.format(p(key, op, cart).strip('0'))
-#    nuc['r2'] = '({}**2+{}**2+{}**2)'.format(nuc['x'], nuc['y'], nuc['z'])
-#    nuc['r'] = '{}**0.5'.format(nuc['r2'])
-#    return nuc
-#
-#
-#def numerical_grid_from_field_params(fld_ps):
-#    if isinstance(fld_ps, pd.DataFrame):
-#        fld_ps = fld_ps.ix[fld_ps.index.values[0]]
-#    ox, nx, dx = fld_ps.ox, fld_ps.nx, fld_ps.dxi
-#    oy, ny, dy = fld_ps.oy, fld_ps.ny, fld_ps.dyj
-#    oz, nz, dz = fld_ps.oz, fld_ps.nz, fld_ps.dzk
-#    mx = ox + (nx - 1) * dx
-#    my = oy + (ny - 1) * dy
-#    mz = oz + (nz - 1) * dz
-#    x = np.linspace(ox, mx, nx)
-#    y = np.linspace(oy, my, ny)
-#    z = np.linspace(oz, mz, nz)
-#    return meshgrid3d(x, y, z)
-#
-#
-#def _determine_field_params(universe, field_params, nvec):
-#    if field_params is None:
-#        dr = 41
-#        rmin = min(universe.atom['x'].min(),
-#                   universe.atom['y'].min(),
-#                   universe.atom['z'].min()) - 4
-#        rmax = max(universe.atom['x'].max(),
-#                   universe.atom['y'].max(),
-#                   universe.atom['z'].max()) + 4
-#        return make_fps(rmin, rmax, dr, nrfps=nvec)
-#    else:
-#        return make_fps(nrfps=nvec, **field_params)
-#
-#
-#def _determine_vector(uni, vector):
-#    if isinstance(vector, int): return [vector]
-#    typs = (list, tuple, range, np.ndarray)
-#    if isinstance(vector, typs): return vector
-#    if vector is None:
-#        if hasattr(uni, 'orbital'):
-#            homo = uni.orbital.get_orbital().vector
-#        elif hasattr(uni.frame, 'N_e'):
-#            homo = uni.frame['N_e'].values[0]
-#        elif hasattr(uni.atom, 'Zeff'):
-#            homo = uni.atom['Zeff'].sum() // 2
-#        elif hasattr(uni.atom, 'Z'):
-#            homo = uni.atom['Z'].sum() // 2
-#        else:
-#            uni.atom['Z'] = uni.atom['symbol'].map(symbol_to_z)
-#            homo = uni.atom['Z'].sum() // 2
-#        if homo < 15: return range(0, homo + 15)
-#        else: return range(homo - 15, homo + 5)
-#    else: raise TypeError('Try specifying vector as a list or int')
-#
-#
-#def add_molecular_orbitals(uni, field_params=None, mocoefs=None,
-#                           vector=None, frame=None, inplace=True):
-#    """
-#    If a universe contains enough information to generate
-#    molecular orbitals (basis_set, basis_set_summary and momatrix),
-#    evaluate the molecular orbitals on a discretized grid. If vector
-#    is not provided, attempts to calculate vectors by the sum of Z/Zeff
-#    of the atoms present divided by two; roughly (HOMO-15,LUMO+5).
-#
-#    Args
-#        uni (exatomic.container.Universe): a universe
-#        field_params (dict,pd.Series): dict with {'rmin', 'rmax', 'nr'}
-#        mocoefs (str): column in momatrix (default 'coef')
-#        vector (int, list, range, np.array): the MO vectors to evaluate
-#        inplace (bool): if False, return the field obj instead of modifying uni
-#
-#    Warning:
-#       If inplace is True, removes any fields previously attached to the universe
-#    """
-#    # Preliminary assignment and array dimensions
-#    frame = uni.atom.nframes - 1
-#    vector = _determine_vector(uni, vector)
-#    if mocoefs is None: mocoefs = 'coef'
-#    if mocoefs not in uni.momatrix.columns:
-#        print('mocoefs {} is not in uni.momatrix'.format(mocoefs))
-#        return
-#    fld_ps = _determine_field_params(uni, field_params, len(vector))
-#    x, y, z = numerical_grid_from_field_params(fld_ps)
-#    nbas = len(uni.basis_set_order.index)
-#    norb = uni.momatrix.orbital.max()
-#    nvec = len(vector)
-#    npts = len(x)
-#
-#    print('Warning: not extensively validated. Consider adding tests.')
-#    # Build the strings corresponding to basis functions
-#    # basfns is frame dependent but takes a few seconds to generate,
-#    # so cache a frame's basis functions with a dict of key {frame: basfns} value
-#    print('frame', frame)
-#    if hasattr(uni, 'basfns'):
-#        if frame in uni.basfns: pass
-#        else: uni.basfns[frame] = gen_basfns(uni, frame=frame)
-#    else: uni.basfns = {frame: gen_basfns(uni, frame=frame)}
-#    orbs = uni.momatrix.groupby('orbital')
-#
-#    t1 = datetime.now()
-#    # Evaluate basis functions one time and store all in a single
-#    # large numpy array which is much more efficient but can require
-#    # a lot of memory if the resolution of the field is very fine
-#    if (norb * npts * 8) < halfmem:
-#        print('Evaluating {} basis functions once.'.format(nbas))
-#        fields = np.empty((npts, nvec), dtype=np.float64)
-#        vals = np.empty((npts, nbas), dtype=np.float64)
-#        for i, bas in enumerate(uni.basfns[frame]): vals[:,i] = ne.evaluate(bas)
-#        for i, vec in enumerate(vector):
-#            fields[:,i] = (vals * orbs.get_group(vec)[mocoefs].values).sum(axis=1)
-#    # If the resolution of fields will be memory intensive, evaluate
-#    # each basis function on the fly per MO which saves a large
-#    # np.array in memory but is redundant and less efficient
-#    else:
-#        print('Evaluating {} basis functions {} times (slow).'.format(nbas, nvec))
-#        fields = np.zeros((npts, nvec), dtype=np.float64)
-#        for i, vec in enumerate(vector):
-#            c = orbs.get_group(vec)[mocoefs].values
-#            for j, bas in enumerate(uni.basfns[frame]):
-#                fields[:,i] += c[j] * ne.evaluate(bas)
-#    t2 = datetime.now()
-#    print('Timing: compute MOs - {:.2f}s'.format((t2-t1).total_seconds()))
-#
-#    field = AtomicField(fld_ps, field_values=[fields[:,i] for i in range(nvec)])
-#    if not inplace: return field
-#    # Don't collect infinity fields if this is run a bunch of times
-#    if hasattr(uni, '_field'): del uni.__dict__['_field']
-#    uni.field = field
-#    uni._traits_need_update = True
-
-=======
-"""
-Numerical Orbital Functions
-#############################
-Building discrete molecular orbitals (for visualization) requires a complex
-set of operations that are provided by this module and wrapped into a clean API.
-"""
-# Established
-import sympy as sy
-import numpy as np
-import pandas as pd
-import numexpr as ne
-from datetime import datetime
-from numba import jit, vectorize
-from psutil import virtual_memory
-from collections import OrderedDict
-
-# Local
-from exa import Series
-from exatomic.core.field import AtomicField
-from exatomic.base import sym2z
-from exatomic.algorithms.basis import solid_harmonics, clean_sh
-
-halfmem = virtual_memory().total / 2
-solhar = clean_sh(solid_harmonics(6))
-
-#####################################################################
-# Numba vectorized operations for Orbital, MOMatrix, Density tables #
-# These will eventually be fully moved to matrices.py not meshgrid3d#
-#####################################################################
-
-@jit(nopython=True)
-def density_from_momatrix(cmat, occvec):
-    nbas = len(occvec)
-    arlen = nbas * (nbas + 1) // 2
-    dens = np.empty(arlen, dtype=np.float64)
-    chi1 = np.empty(arlen, dtype=np.int64)
-    chi2 = np.empty(arlen, dtype=np.int64)
-    frame = np.empty(arlen, dtype=np.int64)
-    cnt = 0
-    for i in range(nbas):
-        for j in range(i + 1):
-            dens[cnt] = (cmat[i,:] * cmat[j,:] * occvec).sum()
-            chi1[cnt] = i
-            chi2[cnt] = j
-            frame[cnt] = 0
-            cnt += 1
-    return chi1, chi2, dens, frame
-
-@jit(nopython=True)
-def density_as_square(denvec):
-    nbas = int((-1 + np.sqrt(1 - 4 * -2 * len(denvec))) / 2)
-    square = np.empty((nbas, nbas), dtype=np.float64)
-    cnt = 0
-    for i in range(nbas):
-        for j in range(i + 1):
-            square[i, j] = denvec[cnt]
-            square[j, i] = denvec[cnt]
-            cnt += 1
-    return square
-
-@jit(nopython=True)
-def momatrix_as_square(movec):
-    nbas = np.int64(len(movec) ** (1/2))
-    square = np.empty((nbas, nbas), dtype=np.float64)
-    cnt = 0
-    for i in range(nbas):
-        for j in range(nbas):
-            square[j, i] = movec[cnt]
-            cnt += 1
-    return square
-
-@jit(nopython=True, cache=True, nogil=True)
-def meshgrid3d(x, y, z):
-    tot = len(x) * len(y) * len(z)
-    xs = np.empty(tot, dtype=np.float64)
-    ys = np.empty(tot, dtype=np.float64)
-    zs = np.empty(tot, dtype=np.float64)
-    cnt = 0
-    for i in x:
-        for j in y:
-            for k in z:
-                xs[cnt] = i
-                ys[cnt] = j
-                zs[cnt] = k
-                cnt += 1
-    return xs, ys, zs
-
-################################################################
-# Functions used in the generation of basis functions and MOs. #
-################################################################
-
-def make_fps(rmin=None, rmax=None, nr=None, nrfps=1,
-             xmin=None, xmax=None, nx=None, frame=0,
-             ymin=None, ymax=None, ny=None, field_type=0,
-             zmin=None, zmax=None, nz=None, label=0,
-             ox=None, dxi=None, dxj=None, dxk=None,
-             oy=None, dyi=None, dyj=None, dyk=None,
-             oz=None, dzi=None, dzj=None, dzk=None):
-    """
-    Generate the necessary field parameters of a numerical grid field
-    as an exatomic.field.AtomicField.
-
-    Args
-        nrfps (int): number of field parameters with same dimensions
-        rmin (float): minimum value in an arbitrary cartesian direction
-        rmax (float): maximum value in an arbitrary cartesian direction
-        nr (int): number of grid points between rmin and rmax
-        xmin (float): minimum in x direction (optional)
-        xmax (float): maximum in x direction (optional)
-        ymin (float): minimum in y direction (optional)
-        ymax (float): maximum in y direction (optional)
-        zmin (float): minimum in z direction (optional)
-        zmax (float): maximum in z direction (optional)
-        nx (int): steps in x direction (optional)
-        ny (int): steps in y direction (optional)
-        nz (int): steps in z direction (optional)
-        ox (float): origin in x direction (optional)
-        oy (float): origin in y direction (optional)
-        oz (float): origin in z direction (optional)
-        dxi (float): x-component of x-vector specifying a voxel
-        dxj (float): y-component of x-vector specifying a voxel
-        dxk (float): z-component of x-vector specifying a voxel
-        dyi (float): x-component of y-vector specifying a voxel
-        dyj (float): y-component of y-vector specifying a voxel
-        dyk (float): z-component of y-vector specifying a voxel
-        dzi (float): x-component of z-vector specifying a voxel
-        dzj (float): y-component of z-vector specifying a voxel
-        dzk (float): z-component of z-vector specifying a voxel
-        label (str): an identifier passed to the widget (optional)
-        field_type (str): alternative identifier (optional)
-
-    Returns
-        fps (pd.Series): field parameters
-    """
-    if any((par is None for par in [rmin, rmax, nr])):
-        if all((par is not None for par in (xmin, xmax, nx,
-                                            ymin, ymax, ny,
-                                            zmin, zmax, nz))):
-            pass
-        elif all((par is None for par in (ox, dxi, dxj, dxk))):
-            raise Exception("Must supply at least rmin, rmax, nr or field"
-                            " parameters as specified by a cube file.")
-    d = {}
-    allcarts = [['x', 0, xmin, xmax, nx, ox, (dxi, dxj, dxk)],
-                ['y', 1, ymin, ymax, ny, oy, (dyi, dyj, dyk)],
-                ['z', 2, zmin, zmax, nz, oz, (dzi, dzj, dzk)]]
-    for akey, aix, amin, amax, na, oa, da in allcarts:
-        if oa is None:
-            amin = rmin if amin is None else amin
-            amax = rmax if amax is None else amax
-            na = nr if na is None else na
-        else: amin = oa
-        dw = [0, 0, 0]
-        if all(i is None for i in da): dw[aix] = (amax - amin) / na
-        else: dw = da
-        d[akey] = [amin, na, dw]
-    fp = pd.Series({
-        'dxi': d['x'][2][0], 'dyj': d['y'][2][1], 'dzk': d['z'][2][2],
-        'dxj': d['x'][2][1], 'dyk': d['y'][2][2], 'dzi': d['z'][2][0],
-        'dxk': d['x'][2][2], 'dyi': d['y'][2][0], 'dzj': d['z'][2][1],
-        'ox': d['x'][0], 'oy': d['y'][0], 'oz': d['z'][0], 'frame': frame,
-        'nx': d['x'][1], 'ny': d['y'][1], 'nz': d['z'][1], 'label': label,
-        'field_type': field_type
-        })
-    return pd.concat([fp] * nrfps, axis=1).T
-
-
-def _sphr_prefac(nuc, sh, L, ml):
-    """
-    Create strings of the pre-exponential factor of a given
-    spherical basis function as a function of l, ml quantum numbers.
-
-    Args
-        L (int): angular momentum quantum numbers
-        ml (int): magnetic quantum number
-        nuc (dict): atomic position
-        sh (dict): cleaned solid harmonics
-
-    Returns
-        prefacs (list): pre-exponential factors
-    """
-
-    return [pre.format(**nuc) for pre in sh[(L, ml)]]
-
-
-def _cart_prefac(nuc, pre, L, l, m, n):
-    """
-    As with _sphr_prefac, create the string version of the pre-exponential
-    factor in a given basis function, this time as a function of cartesian
-    powers (l, m, n) instead of (l, ml) quantum numbers.
-
-    Args
-        L (int): angular momentum quantum number
-        l (int): powers of x
-        m (int): powers of y
-        n (int): powers of z
-        nuc (dict): atomic position
-        pre (str): '' unless ADF
-
-    Returns
-        prefacs (list): pre-exponential factors
-    """
-    if not L: return [pre]
-    if pre and not pre.endswith('*'): pre = '{}*'.format(pre)
-    lin, nlin = '{}*', '{}**{}*'
-    for cart, powr in OrderedDict([('{x}', l),
-                                   ('{y}', m),
-                                   ('{z}', n)]).items():
-        if not powr: continue
-        stargs = [cart]
-        fmt = lin if powr == 1 else nlin
-        if powr > 1: stargs.append(powr)
-        pre += fmt.format(*stargs)
-    return [pre.format(**nuc)]
-
-def gen_basfn(prefacs, shell, rexp, precision=10):
-    """
-    Given a list of pre-exponential factors and a shell of
-    primitive functions (slice of basis set table), return
-    the string that is the basis function written out as it
-    would be on paper.
-
-    Args
-        prefacs (list): string of pre-exponential factors
-        shell (exatomic.basis.BasisSet): a shell of the basis set table
-        rexp (str): the r-dependent exponent (including atomic position)
-
-    Returns
-        basis function (str)
-    """
-    bastr = '{prefac}({prims})'
-    bastrs = []
-    primitive = '{{Nd:.{precision}f}}*exp' \
-                '(-{{alpha:.{precision}f}}*{rexp})'.format(rexp=rexp,
-                                                           precision=precision)
-    for prefac in prefacs:
-        primitives = shell.apply(lambda x: primitive.format(**x), axis=1)
-        bastrs.append(bastr.format(prefac=prefac,
-                                   prims='+'.join(primitives.values)))
-    return '+'.join(bastrs)
-
-
-def gen_basfns(uni, frame=None):
-    """
-    Given an exatomic.container.Universe that contains complete momatrix
-    and basis_set attributes, generates and returns the strings corresponding
-    to how the basis functions would be written out with paper and pencil.
-    This is mainly for debugging and testing generality to deal with different
-    computational codes' basis function ordering schemes.
-
-    Args
-        uni (exatomic.container.Universe): must contain momatrix and basis_set
-
-    Returns
-        bastrs (list): list of strings of basis functions
-    """
-    frame = uni.atom.nframes - 1 if frame is None else frame
-    # Group the dataframes appropriately
-    sets = uni.basis_set.groupby('frame').get_group(frame).groupby('set')
-    funcs = uni.basis_set_order.groupby('frame').get_group(frame).groupby('center')
-    atom = uni.atom.groupby('frame').get_group(frame)
-    # Set some variables based on basis set info
-    larg = {'sh': None, 'pre': None}
-    if uni.basis_set.spherical:
-        # Basis set order columns for spherical functions
-        ordrcols = ['L', 'ml', 'shell']
-        prefunc = _sphr_prefac
-        # To avoid bool checking for each basis function
-        lkey = 'sh'
-        # Get the string versions of the symbolic solid harmonics
-        larg[lkey] = solhar
-    else:
-        # Basis set order columns for cartesian functions
-        ordrcols = ['L', 'l', 'm', 'n', 'shell']
-        prefunc = _cart_prefac
-        # To avoid bool checking for each basis function
-        lkey = 'pre'
-        # Placeholder for potential custom prefactors from ADF
-        larg[lkey] = ''
-    # The number of arguments to pass to _prefac
-    rgslice = slice(0, len(ordrcols) - 1)
-    # In the case of ADF orbitals (currently only one that
-    # requires 'r' and 'prefac' on a per basis function basis
-    if not uni.basis_set.gaussian:
-        ordrcols = ordrcols[:-1] + ['r', 'prefac'] + ordrcols[-1:]
-        exkey = 'r'
-    else: exkey = 'r2'
-    # Iterate over atomic positions
-    basfns = []
-    print(ordrcols)
-    for i, (seht, x, y, z) in enumerate(zip(atom['set'], atom['x'],
-                                            atom['y'], atom['z'])):
-        # Dict of strings of atomic position
-        nuc = _atompos(x, y, z)
-        # Regroup dataframes
-        bas = sets.get_group(seht).groupby('L')
-        ordr = funcs.get_group(i)
-        # Iterate over atom centered basis functions
-        for args in zip(*[ordr[col] for col in ordrcols]):
-            # Get the shell of primitive functions
-            shell = bas.get_group(args[0]).groupby('shell').get_group(args[-1])
-            try:
-                # Only used for ADF orbitals currently
-                preexp, prefac = args[4:6]
-                preexp = '' if not preexp else '({})**{}*'.format(nuc[exkey], preexp)
-                prefac = '' if not prefac else '{}*'.format(prefac)
-                larg['pre'] = '{}{}'.format(preexp, prefac)
-            except ValueError:
-                # Otherwise it's useless
-                larg['pre'] = ''
-            # The pre-exponential factors (besides the additional ADF ones)
-            prefacs = prefunc(nuc, larg[lkey], *args[rgslice])
-            # Put together the basis function
-            basfns.append(gen_basfn(prefacs, shell, nuc[exkey]))
-    return basfns
-
-
-def _atompos(x, y, z, precision=10):
-    nuc = {}
-    p = '{{}}{{}}{{:.{}f}}'.format(precision).format
-    for key, cart in [('x', x), ('y', y), ('z', z)]:
-        if np.isclose(cart, 0):
-            nuc[key] = key
-        else:
-            cart, op = (cart, '-') if cart > 0 else (np.abs(cart), '+')
-            nuc[key] = '({})'.format(p(key, op, cart).strip('0'))
-    nuc['r2'] = '({}**2+{}**2+{}**2)'.format(nuc['x'], nuc['y'], nuc['z'])
-    nuc['r'] = '{}**0.5'.format(nuc['r2'])
-    return nuc
-
-
-def numerical_grid_from_field_params(fld_ps):
-    if isinstance(fld_ps, pd.DataFrame):
-        fld_ps = fld_ps.ix[fld_ps.index.values[0]]
-    ox, nx, dx = fld_ps.ox, fld_ps.nx, fld_ps.dxi
-    oy, ny, dy = fld_ps.oy, fld_ps.ny, fld_ps.dyj
-    oz, nz, dz = fld_ps.oz, fld_ps.nz, fld_ps.dzk
-    mx = ox + (nx - 1) * dx
-    my = oy + (ny - 1) * dy
-    mz = oz + (nz - 1) * dz
-    x = np.linspace(ox, mx, nx)
-    y = np.linspace(oy, my, ny)
-    z = np.linspace(oz, mz, nz)
-    return meshgrid3d(x, y, z)
-
-
-def _determine_field_params(universe, field_params, nvec):
-    if field_params is None:
-        dr = 41
-        rmin = min(universe.atom['x'].min(),
-                   universe.atom['y'].min(),
-                   universe.atom['z'].min()) - 4
-        rmax = max(universe.atom['x'].max(),
-                   universe.atom['y'].max(),
-                   universe.atom['z'].max()) + 4
-        return make_fps(rmin, rmax, dr, nrfps=nvec)
-    else:
-        return make_fps(nrfps=nvec, **field_params)
-
-
-def _determine_vector(uni, vector):
-    if isinstance(vector, int): return [vector]
-    typs = (list, tuple, range, np.ndarray)
-    if isinstance(vector, typs): return vector
-    if vector is None:
-        if hasattr(uni, 'orbital'):
-            homo = uni.orbital.get_orbital().vector
-        elif hasattr(uni.frame, 'N_e'):
-            homo = uni.frame['N_e'].values[0]
-        elif hasattr(uni.atom, 'Zeff'):
-            homo = uni.atom['Zeff'].sum() // 2
-        elif hasattr(uni.atom, 'Z'):
-            homo = uni.atom['Z'].sum() // 2
-        else:
-            uni.atom['Z'] = uni.atom['symbol'].map(sym2z)
-            homo = uni.atom['Z'].sum() // 2
-        if homo < 15: return range(0, homo + 15)
-        else: return range(homo - 15, homo + 5)
-    else: raise TypeError('Try specifying vector as a list or int')
-
-
-def add_molecular_orbitals(uni, field_params=None, mocoefs=None,
-                           vector=None, frame=None, inplace=True):
-    """
-    If a universe contains enough information to generate
-    molecular orbitals (basis_set, basis_set_summary and momatrix),
-    evaluate the molecular orbitals on a discretized grid. If vector
-    is not provided, attempts to calculate vectors by the sum of Z/Zeff
-    of the atoms present divided by two; roughly (HOMO-15,LUMO+5).
-
-    Args
-        uni (exatomic.container.Universe): a universe
-        field_params (dict,pd.Series): dict with {'rmin', 'rmax', 'nr'}
-        mocoefs (str): column in momatrix (default 'coef')
-        vector (int, list, range, np.array): the MO vectors to evaluate
-        inplace (bool): if False, return the field obj instead of modifying uni
-
-    Warning:
-       If inplace is True, removes any fields previously attached to the universe
-    """
-    # Preliminary assignment and array dimensions
-    frame = uni.atom.nframes - 1
-    vector = _determine_vector(uni, vector)
-    if mocoefs is None: mocoefs = 'coef'
-    if mocoefs not in uni.momatrix.columns:
-        print('mocoefs {} is not in uni.momatrix'.format(mocoefs))
-        return
-    fld_ps = _determine_field_params(uni, field_params, len(vector))
-    x, y, z = numerical_grid_from_field_params(fld_ps)
-    nbas = len(uni.basis_set_order.index)
-    norb = uni.momatrix.orbital.max()
-    nvec = len(vector)
-    npts = len(x)
-
-    print('Warning: not extensively validated. Consider adding tests.')
-    # Build the strings corresponding to basis functions
-    # basfns is frame dependent but takes a few seconds to generate,
-    # so cache a frame's basis functions with a dict of key {frame: basfns} value
-    print('frame', frame)
-    if hasattr(uni, 'basfns'):
-        if frame in uni.basfns: pass
-        else: uni.basfns[frame] = gen_basfns(uni, frame=frame)
-    else: uni.basfns = {frame: gen_basfns(uni, frame=frame)}
-    orbs = uni.momatrix.groupby('orbital')
-
-    t1 = datetime.now()
-    # Evaluate basis functions one time and store all in a single
-    # large numpy array which is much more efficient but can require
-    # a lot of memory if the resolution of the field is very fine
-    if (norb * npts * 8) < halfmem:
-        print('Evaluating {} basis functions once.'.format(nbas))
-        fields = np.empty((npts, nvec), dtype=np.float64)
-        vals = np.empty((npts, nbas), dtype=np.float64)
-        for i, bas in enumerate(uni.basfns[frame]): vals[:,i] = ne.evaluate(bas)
-        for i, vec in enumerate(vector):
-            fields[:,i] = (vals * orbs.get_group(vec)[mocoefs].values).sum(axis=1)
-    # If the resolution of fields will be memory intensive, evaluate
-    # each basis function on the fly per MO which saves a large
-    # np.array in memory but is redundant and less efficient
-    else:
-        print('Evaluating {} basis functions {} times (slow).'.format(nbas, nvec))
-        fields = np.zeros((npts, nvec), dtype=np.float64)
-        for i, vec in enumerate(vector):
-            c = orbs.get_group(vec)[mocoefs].values
-            for j, bas in enumerate(uni.basfns[frame]):
-                fields[:,i] += c[j] * ne.evaluate(bas)
-    t2 = datetime.now()
-    print('Timing: compute MOs - {:.2f}s'.format((t2-t1).total_seconds()))
-
-    field = AtomicField(fld_ps, field_values=[fields[:,i] for i in range(nvec)])
-    if not inplace: return field
-    # Don't collect infinity fields if this is run a bunch of times
-    if hasattr(uni, '_field'): del uni.__dict__['_field']
-    uni.field = field
-    uni._traits_need_update = True
-
->>>>>>> 1c37655b
+# -*- coding: utf-8 -*-
+# Copyright (c) 2015-2017, Exa Analytics Development Team
+# Distributed under the terms of the Apache License 2.0
+"""
+Numerical Orbital Functions
+#############################
+Building discrete molecular orbitals (for visualization) requires a complex
+set of operations that are provided by this module and wrapped into a clean API.
+"""
+# Established
+import sympy as sy
+import numpy as np
+import pandas as pd
+import numexpr as ne
+from datetime import datetime
+from numba import jit, vectorize
+from psutil import virtual_memory
+from collections import OrderedDict
+
+# Local
+from exa import Series
+from exatomic.core.field import AtomicField
+from exatomic.base import sym2z
+from exatomic.algorithms.basis import solid_harmonics, clean_sh
+
+halfmem = virtual_memory().total / 2
+solhar = clean_sh(solid_harmonics(6))
+
+#####################################################################
+# Numba vectorized operations for Orbital, MOMatrix, Density tables #
+# These will eventually be fully moved to matrices.py not meshgrid3d#
+#####################################################################
+
+@jit(nopython=True)
+def density_from_momatrix(cmat, occvec):
+    nbas = len(occvec)
+    arlen = nbas * (nbas + 1) // 2
+    dens = np.empty(arlen, dtype=np.float64)
+    chi1 = np.empty(arlen, dtype=np.int64)
+    chi2 = np.empty(arlen, dtype=np.int64)
+    frame = np.empty(arlen, dtype=np.int64)
+    cnt = 0
+    for i in range(nbas):
+        for j in range(i + 1):
+            dens[cnt] = (cmat[i,:] * cmat[j,:] * occvec).sum()
+            chi1[cnt] = i
+            chi2[cnt] = j
+            frame[cnt] = 0
+            cnt += 1
+    return chi1, chi2, dens, frame
+
+@jit(nopython=True)
+def density_as_square(denvec):
+    nbas = int((-1 + np.sqrt(1 - 4 * -2 * len(denvec))) / 2)
+    square = np.empty((nbas, nbas), dtype=np.float64)
+    cnt = 0
+    for i in range(nbas):
+        for j in range(i + 1):
+            square[i, j] = denvec[cnt]
+            square[j, i] = denvec[cnt]
+            cnt += 1
+    return square
+
+@jit(nopython=True)
+def momatrix_as_square(movec):
+    nbas = np.int64(len(movec) ** (1/2))
+    square = np.empty((nbas, nbas), dtype=np.float64)
+    cnt = 0
+    for i in range(nbas):
+        for j in range(nbas):
+            square[j, i] = movec[cnt]
+            cnt += 1
+    return square
+
+@jit(nopython=True, cache=True, nogil=True)
+def meshgrid3d(x, y, z):
+    tot = len(x) * len(y) * len(z)
+    xs = np.empty(tot, dtype=np.float64)
+    ys = np.empty(tot, dtype=np.float64)
+    zs = np.empty(tot, dtype=np.float64)
+    cnt = 0
+    for i in x:
+        for j in y:
+            for k in z:
+                xs[cnt] = i
+                ys[cnt] = j
+                zs[cnt] = k
+                cnt += 1
+    return xs, ys, zs
+
+################################################################
+# Functions used in the generation of basis functions and MOs. #
+################################################################
+
+def make_fps(rmin=None, rmax=None, nr=None, nrfps=1,
+             xmin=None, xmax=None, nx=None, frame=0,
+             ymin=None, ymax=None, ny=None, field_type=0,
+             zmin=None, zmax=None, nz=None, label=0,
+             ox=None, dxi=None, dxj=None, dxk=None,
+             oy=None, dyi=None, dyj=None, dyk=None,
+             oz=None, dzi=None, dzj=None, dzk=None):
+    """
+    Generate the necessary field parameters of a numerical grid field
+    as an exatomic.field.AtomicField.
+
+    Args
+        nrfps (int): number of field parameters with same dimensions
+        rmin (float): minimum value in an arbitrary cartesian direction
+        rmax (float): maximum value in an arbitrary cartesian direction
+        nr (int): number of grid points between rmin and rmax
+        xmin (float): minimum in x direction (optional)
+        xmax (float): maximum in x direction (optional)
+        ymin (float): minimum in y direction (optional)
+        ymax (float): maximum in y direction (optional)
+        zmin (float): minimum in z direction (optional)
+        zmax (float): maximum in z direction (optional)
+        nx (int): steps in x direction (optional)
+        ny (int): steps in y direction (optional)
+        nz (int): steps in z direction (optional)
+        ox (float): origin in x direction (optional)
+        oy (float): origin in y direction (optional)
+        oz (float): origin in z direction (optional)
+        dxi (float): x-component of x-vector specifying a voxel
+        dxj (float): y-component of x-vector specifying a voxel
+        dxk (float): z-component of x-vector specifying a voxel
+        dyi (float): x-component of y-vector specifying a voxel
+        dyj (float): y-component of y-vector specifying a voxel
+        dyk (float): z-component of y-vector specifying a voxel
+        dzi (float): x-component of z-vector specifying a voxel
+        dzj (float): y-component of z-vector specifying a voxel
+        dzk (float): z-component of z-vector specifying a voxel
+        label (str): an identifier passed to the widget (optional)
+        field_type (str): alternative identifier (optional)
+
+    Returns
+        fps (pd.Series): field parameters
+    """
+    if any((par is None for par in [rmin, rmax, nr])):
+        if all((par is not None for par in (xmin, xmax, nx,
+                                            ymin, ymax, ny,
+                                            zmin, zmax, nz))):
+            pass
+        elif all((par is None for par in (ox, dxi, dxj, dxk))):
+            raise Exception("Must supply at least rmin, rmax, nr or field"
+                            " parameters as specified by a cube file.")
+    d = {}
+    allcarts = [['x', 0, xmin, xmax, nx, ox, (dxi, dxj, dxk)],
+                ['y', 1, ymin, ymax, ny, oy, (dyi, dyj, dyk)],
+                ['z', 2, zmin, zmax, nz, oz, (dzi, dzj, dzk)]]
+    for akey, aix, amin, amax, na, oa, da in allcarts:
+        if oa is None:
+            amin = rmin if amin is None else amin
+            amax = rmax if amax is None else amax
+            na = nr if na is None else na
+        else: amin = oa
+        dw = [0, 0, 0]
+        if all(i is None for i in da): dw[aix] = (amax - amin) / na
+        else: dw = da
+        d[akey] = [amin, na, dw]
+    fp = pd.Series({
+        'dxi': d['x'][2][0], 'dyj': d['y'][2][1], 'dzk': d['z'][2][2],
+        'dxj': d['x'][2][1], 'dyk': d['y'][2][2], 'dzi': d['z'][2][0],
+        'dxk': d['x'][2][2], 'dyi': d['y'][2][0], 'dzj': d['z'][2][1],
+        'ox': d['x'][0], 'oy': d['y'][0], 'oz': d['z'][0], 'frame': frame,
+        'nx': d['x'][1], 'ny': d['y'][1], 'nz': d['z'][1], 'label': label,
+        'field_type': field_type
+        })
+    return pd.concat([fp] * nrfps, axis=1).T
+
+
+def _sphr_prefac(nuc, sh, L, ml):
+    """
+    Create strings of the pre-exponential factor of a given
+    spherical basis function as a function of l, ml quantum numbers.
+
+    Args
+        L (int): angular momentum quantum numbers
+        ml (int): magnetic quantum number
+        nuc (dict): atomic position
+        sh (dict): cleaned solid harmonics
+
+    Returns
+        prefacs (list): pre-exponential factors
+    """
+
+    return [pre.format(**nuc) for pre in sh[(L, ml)]]
+
+
+def _cart_prefac(nuc, pre, L, l, m, n):
+    """
+    As with _sphr_prefac, create the string version of the pre-exponential
+    factor in a given basis function, this time as a function of cartesian
+    powers (l, m, n) instead of (l, ml) quantum numbers.
+
+    Args
+        L (int): angular momentum quantum number
+        l (int): powers of x
+        m (int): powers of y
+        n (int): powers of z
+        nuc (dict): atomic position
+        pre (str): '' unless ADF
+
+    Returns
+        prefacs (list): pre-exponential factors
+    """
+    if not L: return [pre]
+    if pre and not pre.endswith('*'): pre = '{}*'.format(pre)
+    lin, nlin = '{}*', '{}**{}*'
+    for cart, powr in OrderedDict([('{x}', l),
+                                   ('{y}', m),
+                                   ('{z}', n)]).items():
+        if not powr: continue
+        stargs = [cart]
+        fmt = lin if powr == 1 else nlin
+        if powr > 1: stargs.append(powr)
+        pre += fmt.format(*stargs)
+    return [pre.format(**nuc)]
+
+def gen_basfn(prefacs, shell, rexp, precision=10):
+    """
+    Given a list of pre-exponential factors and a shell of
+    primitive functions (slice of basis set table), return
+    the string that is the basis function written out as it
+    would be on paper.
+
+    Args
+        prefacs (list): string of pre-exponential factors
+        shell (exatomic.basis.BasisSet): a shell of the basis set table
+        rexp (str): the r-dependent exponent (including atomic position)
+
+    Returns
+        basis function (str)
+    """
+    bastr = '{prefac}({prims})'
+    bastrs = []
+    primitive = '{{Nd:.{precision}f}}*exp' \
+                '(-{{alpha:.{precision}f}}*{rexp})'.format(rexp=rexp,
+                                                           precision=precision)
+    for prefac in prefacs:
+        primitives = shell.apply(lambda x: primitive.format(**x), axis=1)
+        bastrs.append(bastr.format(prefac=prefac,
+                                   prims='+'.join(primitives.values)))
+    return '+'.join(bastrs)
+
+
+def gen_basfns(uni, frame=None):
+    """
+    Given an exatomic.container.Universe that contains complete momatrix
+    and basis_set attributes, generates and returns the strings corresponding
+    to how the basis functions would be written out with paper and pencil.
+    This is mainly for debugging and testing generality to deal with different
+    computational codes' basis function ordering schemes.
+
+    Args
+        uni (exatomic.container.Universe): must contain momatrix and basis_set
+
+    Returns
+        bastrs (list): list of strings of basis functions
+    """
+    frame = uni.atom.nframes - 1 if frame is None else frame
+    # Group the dataframes appropriately
+    sets = uni.basis_set.groupby('frame').get_group(frame).groupby('set')
+    funcs = uni.basis_set_order.groupby('frame').get_group(frame).groupby('center')
+    atom = uni.atom.groupby('frame').get_group(frame)
+    # Set some variables based on basis set info
+    larg = {'sh': None, 'pre': None}
+    if uni.basis_set.spherical:
+        # Basis set order columns for spherical functions
+        ordrcols = ['L', 'ml', 'shell']
+        prefunc = _sphr_prefac
+        # To avoid bool checking for each basis function
+        lkey = 'sh'
+        # Get the string versions of the symbolic solid harmonics
+        larg[lkey] = solhar
+    else:
+        # Basis set order columns for cartesian functions
+        ordrcols = ['L', 'l', 'm', 'n', 'shell']
+        prefunc = _cart_prefac
+        # To avoid bool checking for each basis function
+        lkey = 'pre'
+        # Placeholder for potential custom prefactors from ADF
+        larg[lkey] = ''
+    # The number of arguments to pass to _prefac
+    rgslice = slice(0, len(ordrcols) - 1)
+    # In the case of ADF orbitals (currently only one that
+    # requires 'r' and 'prefac' on a per basis function basis
+    if not uni.basis_set.gaussian:
+        ordrcols = ordrcols[:-1] + ['r', 'prefac'] + ordrcols[-1:]
+        exkey = 'r'
+    else: exkey = 'r2'
+    # Iterate over atomic positions
+    basfns = []
+    print(ordrcols)
+    for i, (seht, x, y, z) in enumerate(zip(atom['set'], atom['x'],
+                                            atom['y'], atom['z'])):
+        # Dict of strings of atomic position
+        nuc = _atompos(x, y, z)
+        # Regroup dataframes
+        bas = sets.get_group(seht).groupby('L')
+        ordr = funcs.get_group(i)
+        # Iterate over atom centered basis functions
+        for args in zip(*[ordr[col] for col in ordrcols]):
+            # Get the shell of primitive functions
+            shell = bas.get_group(args[0]).groupby('shell').get_group(args[-1])
+            try:
+                # Only used for ADF orbitals currently
+                preexp, prefac = args[4:6]
+                preexp = '' if not preexp else '({})**{}*'.format(nuc[exkey], preexp)
+                prefac = '' if not prefac else '{}*'.format(prefac)
+                larg['pre'] = '{}{}'.format(preexp, prefac)
+            except ValueError:
+                # Otherwise it's useless
+                larg['pre'] = ''
+            # The pre-exponential factors (besides the additional ADF ones)
+            prefacs = prefunc(nuc, larg[lkey], *args[rgslice])
+            # Put together the basis function
+            basfns.append(gen_basfn(prefacs, shell, nuc[exkey]))
+    return basfns
+
+
+def _atompos(x, y, z, precision=10):
+    nuc = {}
+    p = '{{}}{{}}{{:.{}f}}'.format(precision).format
+    for key, cart in [('x', x), ('y', y), ('z', z)]:
+        if np.isclose(cart, 0):
+            nuc[key] = key
+        else:
+            cart, op = (cart, '-') if cart > 0 else (np.abs(cart), '+')
+            nuc[key] = '({})'.format(p(key, op, cart).strip('0'))
+    nuc['r2'] = '({}**2+{}**2+{}**2)'.format(nuc['x'], nuc['y'], nuc['z'])
+    nuc['r'] = '{}**0.5'.format(nuc['r2'])
+    return nuc
+
+
+def numerical_grid_from_field_params(fld_ps):
+    if isinstance(fld_ps, pd.DataFrame):
+        fld_ps = fld_ps.ix[fld_ps.index.values[0]]
+    ox, nx, dx = fld_ps.ox, fld_ps.nx, fld_ps.dxi
+    oy, ny, dy = fld_ps.oy, fld_ps.ny, fld_ps.dyj
+    oz, nz, dz = fld_ps.oz, fld_ps.nz, fld_ps.dzk
+    mx = ox + (nx - 1) * dx
+    my = oy + (ny - 1) * dy
+    mz = oz + (nz - 1) * dz
+    x = np.linspace(ox, mx, nx)
+    y = np.linspace(oy, my, ny)
+    z = np.linspace(oz, mz, nz)
+    return meshgrid3d(x, y, z)
+
+
+def _determine_field_params(universe, field_params, nvec):
+    if field_params is None:
+        dr = 41
+        rmin = min(universe.atom['x'].min(),
+                   universe.atom['y'].min(),
+                   universe.atom['z'].min()) - 4
+        rmax = max(universe.atom['x'].max(),
+                   universe.atom['y'].max(),
+                   universe.atom['z'].max()) + 4
+        return make_fps(rmin, rmax, dr, nrfps=nvec)
+    else:
+        return make_fps(nrfps=nvec, **field_params)
+
+
+def _determine_vector(uni, vector):
+    if isinstance(vector, int): return [vector]
+    typs = (list, tuple, range, np.ndarray)
+    if isinstance(vector, typs): return vector
+    if vector is None:
+        if hasattr(uni, 'orbital'):
+            homo = uni.orbital.get_orbital().vector
+        elif hasattr(uni.frame, 'N_e'):
+            homo = uni.frame['N_e'].values[0]
+        elif hasattr(uni.atom, 'Zeff'):
+            homo = uni.atom['Zeff'].sum() // 2
+        elif hasattr(uni.atom, 'Z'):
+            homo = uni.atom['Z'].sum() // 2
+        else:
+            uni.atom['Z'] = uni.atom['symbol'].map(sym2z)
+            homo = uni.atom['Z'].sum() // 2
+        if homo < 15: return range(0, homo + 15)
+        else: return range(homo - 15, homo + 5)
+    else: raise TypeError('Try specifying vector as a list or int')
+
+
+def add_molecular_orbitals(uni, field_params=None, mocoefs=None,
+                           vector=None, frame=None, inplace=True):
+    """
+    If a universe contains enough information to generate
+    molecular orbitals (basis_set, basis_set_summary and momatrix),
+    evaluate the molecular orbitals on a discretized grid. If vector
+    is not provided, attempts to calculate vectors by the sum of Z/Zeff
+    of the atoms present divided by two; roughly (HOMO-15,LUMO+5).
+
+    Args
+        uni (exatomic.container.Universe): a universe
+        field_params (dict,pd.Series): dict with {'rmin', 'rmax', 'nr'}
+        mocoefs (str): column in momatrix (default 'coef')
+        vector (int, list, range, np.array): the MO vectors to evaluate
+        inplace (bool): if False, return the field obj instead of modifying uni
+
+    Warning:
+       If inplace is True, removes any fields previously attached to the universe
+    """
+    # Preliminary assignment and array dimensions
+    frame = uni.atom.nframes - 1
+    vector = _determine_vector(uni, vector)
+    if mocoefs is None: mocoefs = 'coef'
+    if mocoefs not in uni.momatrix.columns:
+        print('mocoefs {} is not in uni.momatrix'.format(mocoefs))
+        return
+    fld_ps = _determine_field_params(uni, field_params, len(vector))
+    x, y, z = numerical_grid_from_field_params(fld_ps)
+    nbas = len(uni.basis_set_order.index)
+    norb = uni.momatrix.orbital.max()
+    nvec = len(vector)
+    npts = len(x)
+
+    print('Warning: not extensively validated. Consider adding tests.')
+    # Build the strings corresponding to basis functions
+    # basfns is frame dependent but takes a few seconds to generate,
+    # so cache a frame's basis functions with a dict of key {frame: basfns} value
+    print('frame', frame)
+    if hasattr(uni, 'basfns'):
+        if frame in uni.basfns: pass
+        else: uni.basfns[frame] = gen_basfns(uni, frame=frame)
+    else: uni.basfns = {frame: gen_basfns(uni, frame=frame)}
+    orbs = uni.momatrix.groupby('orbital')
+
+    t1 = datetime.now()
+    # Evaluate basis functions one time and store all in a single
+    # large numpy array which is much more efficient but can require
+    # a lot of memory if the resolution of the field is very fine
+    if (norb * npts * 8) < halfmem:
+        print('Evaluating {} basis functions once.'.format(nbas))
+        fields = np.empty((npts, nvec), dtype=np.float64)
+        vals = np.empty((npts, nbas), dtype=np.float64)
+        for i, bas in enumerate(uni.basfns[frame]): vals[:,i] = ne.evaluate(bas)
+        for i, vec in enumerate(vector):
+            fields[:,i] = (vals * orbs.get_group(vec)[mocoefs].values).sum(axis=1)
+    # If the resolution of fields will be memory intensive, evaluate
+    # each basis function on the fly per MO which saves a large
+    # np.array in memory but is redundant and less efficient
+    else:
+        print('Evaluating {} basis functions {} times (slow).'.format(nbas, nvec))
+        fields = np.zeros((npts, nvec), dtype=np.float64)
+        for i, vec in enumerate(vector):
+            c = orbs.get_group(vec)[mocoefs].values
+            for j, bas in enumerate(uni.basfns[frame]):
+                fields[:,i] += c[j] * ne.evaluate(bas)
+    t2 = datetime.now()
+    print('Timing: compute MOs - {:.2f}s'.format((t2-t1).total_seconds()))
+
+    field = AtomicField(fld_ps, field_values=[fields[:,i] for i in range(nvec)])
+    if not inplace: return field
+    # Don't collect infinity fields if this is run a bunch of times
+    if hasattr(uni, '_field'): del uni.__dict__['_field']
+    uni.field = field
+    uni._traits_need_update = True