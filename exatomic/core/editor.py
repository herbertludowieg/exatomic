# -*- coding: utf-8 -*-
# Copyright (c) 2015-2017, Exa Analytics Development Team
# Distributed under the terms of the Apache License 2.0
"""
Atomic Editor
###################
This module provides a text file editor that can be used to transform commonly
found file formats directly into :class:`~exatomic.container.Universe` objects.
"""
import six
from exa import Editor as _Editor
from exa import TypedMeta
from .universe import Universe
from .frame import compute_frame_from_atom


class Editor(six.with_metaclass(TypedMeta, _Editor)):
    """
    Base atomic editor class for converting between file formats and to (or
    from) :class:`~exatomic.container.Universe` objects.

    Note:
        Functions defined in the editor that generate typed attributes (see
        below) should be names "parse_{data object name}".

    See Also:
        For a list of typed attributes, see :class:`~exatomic.container.Universe`.
    """
    _getter_prefix = "parse"

    def parse_frame(self):
        """
        Create a minimal :class:`~exatomic.frame.Frame` from the (parsed)
        :class:`~exatomic.atom.Atom` object.
        """
        self.frame = compute_frame_from_atom(self.atom)


<<<<<<< HEAD
    def to_universe(self, name=None, description=None, meta=None, ignore=False):
=======
    def to_universe(self, name=None, description=None, meta=None, verbose=True,
                    kwargs=None):
>>>>>>> 48fa44c8
        """
        Convert the editor to a :class:`~exatomic.container.Universe` object.
        """
        if hasattr(self, 'meta') and self.meta is not None:
            if meta is not None:
                meta.update(self.meta)
            else:
                meta = self.meta
        if kwargs is None:
            kwargs = {'name': name,
                      'description': description,
                      'meta': meta}
        else:
            kwargs.update({'name': name,
                           'description': description,
                           'meta': meta})
        attrs = [attr.replace('parse_', '')
                 for attr in vars(self.__class__).keys()
                 if attr.startswith('parse_')]
        for attr in attrs:
            result = None
            try:
                result = getattr(self, attr)
            except Exception as e:
                if not ignore:
                    if not str(e).startswith('Please compute'):
                        print('parse_{} failed with: {}'.format(attr, e))
            if result is not None:
                kwargs[attr] = result
        return Universe(**kwargs)<|MERGE_RESOLUTION|>--- conflicted
+++ resolved
@@ -36,12 +36,8 @@
         self.frame = compute_frame_from_atom(self.atom)
 
 
-<<<<<<< HEAD
-    def to_universe(self, name=None, description=None, meta=None, ignore=False):
-=======
     def to_universe(self, name=None, description=None, meta=None, verbose=True,
-                    kwargs=None):
->>>>>>> 48fa44c8
+                    ignore=False, kwargs=None):
         """
         Convert the editor to a :class:`~exatomic.container.Universe` object.
         """
@@ -51,12 +47,10 @@
             else:
                 meta = self.meta
         if kwargs is None:
-            kwargs = {'name': name,
-                      'description': description,
+            kwargs = {'name': name, 'description': description,
                       'meta': meta}
         else:
-            kwargs.update({'name': name,
-                           'description': description,
+            kwargs.update({'name': name, 'description': description,
                            'meta': meta})
         attrs = [attr.replace('parse_', '')
                  for attr in vars(self.__class__).keys()
