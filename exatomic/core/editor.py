--- conflicted
+++ resolved
@@ -36,12 +36,8 @@
         self.frame = compute_frame_from_atom(self.atom)
 
 
-<<<<<<< HEAD
     def to_universe(self, name=None, description=None, meta=None, verbose=True,
                     ignore=False, **kws):
-=======
-    def to_universe(self, name=None, description=None, meta=None, ignore=False):
->>>>>>> 332522bb
         """
         Convert the editor to a :class:`~exatomic.container.Universe` object.
         """
@@ -65,8 +61,5 @@
                         print('parse_{} failed with: {}'.format(attr, e))
             if result is not None:
                 kwargs[attr] = result
-<<<<<<< HEAD
         kwargs.update(kws)
-=======
->>>>>>> 332522bb
         return Universe(**kwargs)