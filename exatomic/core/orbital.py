# -*- coding: utf-8 -*-
<<<<<<< HEAD
# Copyright (c) 2015-2017, Exa Analytics Development Team
=======
# Copyright (c) 2015-2018, Exa Analytics Development Team
>>>>>>> 332522bb
# Distributed under the terms of the Apache License 2.0
'''
Orbital DataFrame
####################
Orbital information. All of the dataframe structures and functions associated
with the results of a quantum chemical calculation. The Orbital table itself
summarizes information such as centers and energies. The Excitation table
collects information about orbital excitations from time-dependent calculations.
The convolve() bound method can be used to generate photoelectron spectroscopy
and absorbance spectra.
The MOMatrix table contains a C matrix as it is presented in quantum textbooks,
stored in a columnar format. The bound method square() returns the
matrix as one would write it out. This table should have dimensions
N_basis_functions * N_basis_functions. The DensityMatrix table stores
a triangular matrix in columnar format and contains a similar square()
method to return the matrix as we see it on a piece of paper.
'''
import numpy as np
import pandas as pd
from exa import DataFrame
from exa.util.units import Energy
from exatomic.algorithms.orbital import (density_from_momatrix,
                                         density_as_square,
                                         momatrix_as_square)
from exatomic.core.field import AtomicField


class _Convolve(DataFrame):

    @staticmethod
    def _gauss(sigma, en, en0):
        return (1.0 / (sigma * np.sqrt(2 * np.pi))) * \
               np.exp(-(en - en0) ** 2 / (2 * sigma ** 2))

    @staticmethod
    def _lorentz(gamma, en, en0):
        return gamma / (2 * np.pi * (en - en0) ** 2 + (gamma / 2) ** 2)

    @property
    def last_frame(self):
        return self['frame'].cat.as_ordered().max()

    @property
    def last_group(self):
        return self[self.frame == self.last_frame].group.cat.as_ordered().max()

    def convolve(self, func='gauss', units='eV', ewin=None, broaden=0.13,
                 padding=5, npoints=1001, group=None, frame=None, name=None,
                 normalize=True):
        """
        Compute a spectrum based on excitation energies and oscillator strengths.

        Args
            func (str): either 'gauss' or 'lorentz'
            units (str): units of resulting spectrum
            ewin (iter): (emin, emax) in same units as units (default in eV)
            broaden (float): how broad to make the peaks (FWHM, default in eV)
            npoints (int): "resolution" of the spectrum
            name (str): optional - name the column of returned data
            normalize (bool): set the largest value of signal equal to 1.0

        Returns
            df (pd.DataFrame): contains x and y values of a spectrum
                               (signal and energy)
        """
        frame = self.last_frame if frame is None else frame
        group = self.last_group if group is None else group
        if func not in ['gauss', 'lorentz']:
            raise NotImplementedError('Convolution must be one of "gauss" or "lorentz".')
        choices = {'gauss': self._gauss, 'lorentz': self._lorentz}
        if units == 'Ha': units = 'energy'
        if units not in self.columns:
            self[units] = self['energy'] * Energy['Ha', units]
        sm = self[units].min() if ewin is None else ewin[0]
        lg = self[units].max() if ewin is None else ewin[1]
        mine = sm - padding * broaden
        maxe = lg + padding * broaden
        enrg = np.linspace(mine, maxe, npoints)
        spec = np.zeros(npoints)
        if self.__class__.__name__ == 'Excitation':
            smdf = self[(self[units] > sm) & (self[units] < lg) &
                        (self['frame'] == frame) & self['group'] == group]
            for osc, en0 in zip(smdf['osc'], smdf[units]):
                spec += osc * choices[func](broaden, enrg, en0)
        else:
            smdf = self[(self[units] > sm) & (self[units] < lg) &
                        (self['occupation'] > 0)]
            for en0 in smdf[units]:
                spec += choices[func](broaden, enrg, en0)
        if np.isclose(spec.max(), 0):
            print('Spectrum is all zeros, check energy window.')
        else:
            if normalize:
                spec /= spec.max()
        name = 'signal' if name is None else name
        return pd.DataFrame.from_dict({units: enrg, name: spec})


class Orbital(_Convolve):
    """
    +-------------------+----------+-------------------------------------------+
    | Column            | Type     | Description                               |
    +===================+==========+===========================================+
    | frame             | category | non-unique integer (req.)                 |
    +-------------------+----------+-------------------------------------------+
    | group             | category | like frame but for same geometry          |
    +-------------------+----------+-------------------------------------------+
    | orbital           | int      | vector of MO coefficient matrix           |
    +-------------------+----------+-------------------------------------------+
    | label             | int      | label of orbital                          |
    +-------------------+----------+-------------------------------------------+
    | occupation        | float    | population of orbital                     |
    +-------------------+----------+-------------------------------------------+
    | energy            | float    | eigenvalue of orbital eigenvector         |
    +-------------------+----------+-------------------------------------------+
    | symmetry          | str      | symmetry designation (if applicable)      |
    +-------------------+----------+-------------------------------------------+
    | x                 | float    | orbital center in x                       |
    +-------------------+----------+-------------------------------------------+
    | y                 | float    | orbital center in y                       |
    +-------------------+----------+-------------------------------------------+
    | z                 | float    | orbital center in z                       |
    +-------------------+----------+-------------------------------------------+

    Note:
        Spin zero means alpha spin or unknown and spin one means beta spin.
    """
    _columns = ['frame', 'group', 'energy', 'occupation', 'vector', 'spin']
    _index = 'orbital'
    _cardinal = ('frame', np.int64)
    _categories = {'spin': np.int64, 'frame': np.int64, 'group': np.int64}


    def get_orbital(self, orb=-1, spin=0, index=None, group=None, frame=None):
        """
        Returns a specific orbital.

        Args
            orb (int): See note below (default HOMO)
            spin (int): 0, no spin or alpha (default); 1, beta
            index (int): Orbital dataframe index (default None)
            frame (int): The frame of the universe (default max(frame))
            group (int): The group of orbitals within a given frame

        Returns
            orbital (exatomic.orbital.Orbital): Orbital row

        Note
            If the index is not known (usually), but a criterion
            such as (HOMO or LUMO) is desired, use the *orb* and
            *spin* criteria. Negative *orb* values are occupied,
            positive are unoccupied. So -1 returns the HOMO, -2
            returns the HOMO-1; 0 returns the LUMO, 1 returns the
            LUMO+1, etc.
        """
        frame = self.last_frame if frame is None else frame
        group = self.last_group if group is None else group
        if index is None:
            if orb > -1:
                return self[(self['frame'] == frame) &
                            (self['group'] == group) &
                            (self['occupation'] == 0) &
                            (self['spin'] == spin)].iloc[orb]
            else:
                return self[(self['frame'] == frame) &
                            (self['group'] == group) &
                            (self['occupation'] > 0) &
                            (self['spin'] == spin)].iloc[orb]
        else:
            return self.iloc[index]

    @classmethod
    def from_energies(cls, energies, alphae, betae, os=False):
        try: ae, be = int(alphae), int(betae)
        except: raise NotImplementedError('Only integer occupation')
        nmos = energies.shape[0] if not os else energies.shape[0] // 2
        nmos = energies.shape[0] // 2
        if os:
            nmos = energies.shape[0] // 2
            spin = np.concatenate((np.zeros(nmos), np.ones(nmos)))
            vector = np.concatenate((range(nmos), range(nmos)))
            occs = np.concatenate((np.ones(ae), np.zeros(nmos - ae),
                                   np.ones(be), np.zeros(nmos - be)))
            frame = group = np.zeros(nmos * 2, dtype=np.int64)
        else:
            nmos = energies.shape[0]
            spin = np.zeros(nmos, dtype=np.int64)
            vector = range(nmos)
            occs = np.concatenate((np.repeat(2, ae),
                                   np.zeros(nmos - ae)))
            frame = group = np.zeros(nmos, dtype=np.int64)
        return cls.from_dict({'frame': frame, 'group': group,
                              'energy': energies, 'spin': spin,
                              'occupation': occs, 'vector': vector})

    @classmethod
    def from_occupation_vector(cls, occvec, os=False):
        if not os: return cls.from_dict({'frame': 0, 'group': 0,
                                         'energy': 0, 'spin': 0,
                                         'occupation': occvec, 'vector': range(len(occvec))})
        else:
            raise NotImplementedError('Implement open shell lazy')


class Excitation(_Convolve):
    """
    +-------------------+----------+-------------------------------------------+
    | Column            | Type     | Description                               |
    +===================+==========+===========================================+
    | energy            | float    | excitation energy in Ha                   |
    +-------------------+----------+-------------------------------------------+
    | irrep             | str      | irreducible representation of excitation  |
    +-------------------+----------+-------------------------------------------+
    | osc               | float    | oscillator strength (length repr.)        |
    +-------------------+----------+-------------------------------------------+
    | occ               | int      | occupied orbital of excitation            |
    +-------------------+----------+-------------------------------------------+
    | virt              | int      | virtual orbital of excitation             |
    +-------------------+----------+-------------------------------------------+
    | occsym            | str      | occupied orbital symmetry                 |
    +-------------------+----------+-------------------------------------------+
    | virtsym           | str      | virtual orbital symmetry                  |
    +-------------------+----------+-------------------------------------------+
    | frame             | int      | non-unique integer (req.)                 |
    +-------------------+----------+-------------------------------------------+
    | group             | int      | like frame but for same geometry          |
    +-------------------+----------+-------------------------------------------+
    """
    _columns = ['energy', 'osc', 'frame', 'group']
    _index = 'excitation'
    _cardinal = ('frame', np.int64)
    _categories = {'frame': np.int64, 'group': np.int64}

    @classmethod
    def from_universe(cls, uni, initial=None, final=None, spin=0):
        """
        Generate the zeroth order approximation to excitation energies
        via the transition dipole method (provided a universe contains
        an MOMatrix and dipole moment integrals already).
        """
        if not hasattr(uni, 'multipole'):
            print('Universe must have dipole integrals.')
            return
        dim = len(uni.basis_set_order.index)
        fix = (np.ones((dim, dim)) - np.eye(dim, dim) / 2)
        rx = ((uni.multipole.pivot('chi0', 'chi1', 'ix1').fillna(0.0)
             + uni.multipole.pivot('chi0', 'chi1', 'ix1').T.fillna(0.0)) * fix).values
        ry = ((uni.multipole.pivot('chi0', 'chi1', 'ix2').fillna(0.0)
             + uni.multipole.pivot('chi0', 'chi1', 'ix2').T.fillna(0.0)) * fix).values
        rz = ((uni.multipole.pivot('chi0', 'chi1', 'ix3').fillna(0.0)
             + uni.multipole.pivot('chi0', 'chi1', 'ix3').T.fillna(0.0)) * fix).values
        mo = uni.momatrix.square().values
        ens = pd.concat([uni.orbital[uni.orbital.spin == spin].energy] * dim, axis=1).values
        tdm = pd.DataFrame.from_dict({
            'energy': pd.DataFrame(ens.T - ens).stack(),
            'mux': pd.DataFrame(np.dot(mo.T, np.dot(rx, mo))).stack(),
            'muy': pd.DataFrame(np.dot(mo.T, np.dot(ry, mo))).stack(),
            'muz': pd.DataFrame(np.dot(mo.T, np.dot(rz, mo))).stack()})
        tdm['osc'] = tdm['energy'] ** 3 * (tdm['mux'] + tdm['muy'] + tdm['muz']) ** 2
        tdm['frame'] = tdm['group'] = 0
        tdm.index.rename(['occ', 'virt'], inplace=True)
        return cls(tdm.reset_index())


class MOMatrix(DataFrame):
    """
    The MOMatrix is the result of solving a quantum mechanical eigenvalue
    problem in a finite basis set. Individual columns are eigenfunctions
    of the Fock matrix with eigenvalues corresponding to orbital energies.

    .. math::

        C^{*}SC = 1

    +-------------------+----------+-------------------------------------------+
    | Column            | Type     | Description                               |
    +===================+==========+===========================================+
    | chi               | int      | row of MO coefficient matrix              |
    +-------------------+----------+-------------------------------------------+
    | orbital           | int      | vector of MO coefficient matrix           |
    +-------------------+----------+-------------------------------------------+
    | coef              | float    | weight of basis_function in MO            |
    +-------------------+----------+-------------------------------------------+
    | frame             | category | non-unique integer (req.)                 |
    +-------------------+----------+-------------------------------------------+
    """
    # TODO :: add spin as a column and make it the first groupby?
    #_traits = ['orbital']
    _columns = ['chi', 'orbital']
    _cardinal = ('frame', np.int64)
    _index = 'index'

    def contributions(self, orbital, mocoefs='coef', tol=0.01, frame=0):
        """
        Returns a slice containing all non-negligible basis function
        contributions to a specific orbital.

        Args
            orbital (int): orbital index
        """
        tmp = self[self['frame'] == frame].groupby('orbital').get_group(orbital)
        return tmp[np.abs(tmp[mocoefs]) > tol]


    def square(self, frame=0, column='coef', mocoefs=None):
        """
        Returns a square dataframe corresponding to the canonical C matrix
        representation.
        """
        if mocoefs is None: mocoefs = column
<<<<<<< HEAD
        #movec = self[self['frame'] == frame][mocoefs].values
        #square = pd.DataFrame(momatrix_as_square(movec))
        #square.index.name = 'chi'
        #square.columns.name = 'orbital'
        #return square
        return self.pivot('chi', 'orbital', mocoefs)
=======
        movec = self[self['frame'] == frame][mocoefs].values
        square = pd.DataFrame(momatrix_as_square(movec))
        square.index.name = 'chi'
        square.columns.name = 'orbital'
        return square
>>>>>>> 332522bb


class DensityMatrix(DataFrame):
    """
    The density matrix in a contracted basis set. As it is
    square symmetric, only n_basis_functions * (n_basis_functions + 1) / 2
    rows are stored.

    +-------------------+----------+-------------------------------------------+
    | Column            | Type     | Description                               |
    +===================+==========+===========================================+
    | chi0              | int      | first index in matrix                     |
    +-------------------+----------+-------------------------------------------+
    | chi1              | int      | second index in matrix                    |
    +-------------------+----------+-------------------------------------------+
    | coef              | float    | overlap matrix element                    |
    +-------------------+----------+-------------------------------------------+
    | frame             | category | non-unique integer (req.)                 |
    +-------------------+----------+-------------------------------------------+
    """
    _columns = ['chi0', 'chi1', 'coef']
    _cardinal = ('frame', np.int64)
    _index = 'index'

    def square(self, frame=0):
        """Returns a square dataframe of the density matrix."""
        denvec = self[self['frame'] == frame]['coef'].values
        square = pd.DataFrame(density_as_square(denvec))
        square.index.name = 'chi0'
        square.columns.name = 'chi1'
        return square

    @classmethod
    def from_momatrix(cls, momatrix, occvec, mocoefs='coef'):
        """
        A density matrix can be constructed from an MOMatrix by:
        .. math::

            D_{uv} = \sum_{i}^{N} C_{ui} C_{vi} n_{i}

        Args:
            momatrix (:class:`~exatomic.orbital.MOMatrix`): a C matrix
            occvec (:class:`~np.array` or similar): vector of len(C.shape[0])
                containing the occupations of each molecular orbital.

        Returns:
            ret (:class:`~exatomic.orbital.DensityMatrix`): The density matrix
        """
        cmat = momatrix.square(column=mocoefs).values
        chi0, chi1, dens, frame = density_from_momatrix(cmat, occvec)
        return cls.from_dict({'chi0': chi0, 'chi1': chi1,
                              'coef': dens, 'frame': frame})

    @classmethod
    def from_universe(cls, uni, mocoefs, orbocc):
        """
        The density matrix is defined as:
        .. math::

            D_{uv} = \sum_{i}^{N} C_{ui} C_{vi} n_{i}

        Args:
            uni (:class:`~exatomic.core.universe.Universe`): a universe containing momatrix and orbital
            mocoefs (str): column name of C matrix in uni.momatrix
            orbocc (str): column name of occupation vector in uni.orbital

        Returns:
            ret (:class:`~exatomic.orbital.DensityMatrix`): The density matrix
        """
        cmat = uni.momatrix.square(mocoefs=mocoefs).values
        occvec = uni.orbital[orbocc].values
        chi0, chi1, dens, frame = density_from_momatrix(cmat, occvec)
        return cls.from_dict({'chi0': chi0, 'chi1': chi1,
                              'coef': dens, 'frame': frame})<|MERGE_RESOLUTION|>--- conflicted
+++ resolved
@@ -1,9 +1,5 @@
 # -*- coding: utf-8 -*-
-<<<<<<< HEAD
-# Copyright (c) 2015-2017, Exa Analytics Development Team
-=======
 # Copyright (c) 2015-2018, Exa Analytics Development Team
->>>>>>> 332522bb
 # Distributed under the terms of the Apache License 2.0
 '''
 Orbital DataFrame
@@ -314,20 +310,7 @@
         representation.
         """
         if mocoefs is None: mocoefs = column
-<<<<<<< HEAD
-        #movec = self[self['frame'] == frame][mocoefs].values
-        #square = pd.DataFrame(momatrix_as_square(movec))
-        #square.index.name = 'chi'
-        #square.columns.name = 'orbital'
-        #return square
         return self.pivot('chi', 'orbital', mocoefs)
-=======
-        movec = self[self['frame'] == frame][mocoefs].values
-        square = pd.DataFrame(momatrix_as_square(movec))
-        square.index.name = 'chi'
-        square.columns.name = 'orbital'
-        return square
->>>>>>> 332522bb
 
 
 class DensityMatrix(DataFrame):
