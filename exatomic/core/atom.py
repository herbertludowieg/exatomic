# -*- coding: utf-8 -*-
# Copyright (c) 2015-2018, Exa Analytics Development Team
# Distributed under the terms of the Apache License 2.0
"""
Atomic Position Data
############################
This module provides a collection of dataframes supporting nuclear positions,
forces, velocities, symbols, etc. (all data associated with atoms as points).
"""
from numbers import Integral
import numpy as np
import pandas as pd
from exa import DataFrame, SparseDataFrame, Series
from exa.util.units import Length
from exatomic.base import sym2z, sym2mass
from exatomic.algorithms.distance import modv
from exatomic.core.error import PeriodicUniverseError
from exatomic.algorithms.geometry import make_small_molecule
<<<<<<< HEAD
from exatomic import plotter
=======
>>>>>>> 6b611f28


class Atom(DataFrame):
    """
    The atom dataframe.

    +-------------------+----------+-------------------------------------------+
    | Column            | Type     | Description                               |
    +===================+==========+===========================================+
    | x                 | float    | position in x (req.)                      |
    +-------------------+----------+-------------------------------------------+
    | y                 | float    | position in y (req.)                      |
    +-------------------+----------+-------------------------------------------+
    | z                 | float    | position in z (req.)                      |
    +-------------------+----------+-------------------------------------------+
    | frame             | category | non-unique integer (req.)                 |
    +-------------------+----------+-------------------------------------------+
    | symbol            | category | element symbol (req.)                     |
    +-------------------+----------+-------------------------------------------+
    | fx                | float    | force in x                                |
    +-------------------+----------+-------------------------------------------+
    | fy                | float    | force in y                                |
    +-------------------+----------+-------------------------------------------+
    | fz                | float    | force in z                                |
    +-------------------+----------+-------------------------------------------+
    | vx                | float    | velocity in x                             |
    +-------------------+----------+-------------------------------------------+
    | vy                | float    | velocity in y                             |
    +-------------------+----------+-------------------------------------------+
    | vz                | float    | velocity in z                             |
    +-------------------+----------+-------------------------------------------+
    """
    _index = 'atom'
    _cardinal = ('frame', np.int64)
    _categories = {'symbol': str, 'set': np.int64, 'molecule': np.int64,
                   'label': np.int64}
    _columns = ['x', 'y', 'z', 'symbol']

    #@property
    #def _constructor(self):
    #    return Atom

    @property
    def nframes(self):
        """Return the total number of frames in the atom table."""
        return np.int64(self.frame.cat.as_ordered().max() + 1)

    @property
    def last_frame(self):
        """Return the last frame of the atom table."""
        return self[self.frame == self.nframes - 1]

    @property
    def unique_atoms(self):
        """Return unique atom symbols of the last frame."""
        return self.last_frame.symbol.unique()

    def center(self, idx, frame=None):
        """Return a copy of a single frame of the atom table
        centered around a specific atom index."""
        if frame is None: frame = self.last_frame.copy()
        else: frame = self[self.frame == frame].copy()
        center = frame.ix[idx]
        for r in ['x', 'y', 'z']:
            if center[r] > 0: frame[r] = frame[r] - center[r]
            else: frame[r] = frame[r] + np.abs(center[r])
        return frame

    def rotate(self, theta, axis=None, frame=None, degrees=True):
        """
        Return a copy of a single frame of the atom table rotated
        around the specified rotation axis by the specified angle.
        As we have the rotation axis and the rotation angle we are
        able to use the Rodrigues' formula to get the rotated
        vectors.

        Args:
            theta (float): The angle that you wish to rotate by
            axis (list): The axis of rotation
            frame (int): The frame that you wish to rotate
            degrees (bool): If true convert from degrees to radians

        Returns:
            frame (:class:`exatomic.Universe.atom`): Atom frame
        """
        if axis is None: axis = [0, 0, 1]
        if frame is None: frame = self.last_frame.copy()
        else: frame = self[self.frame == frame].copy()
        # as we have the rotation axis and the angle we will rotate over
        # we implement the Rodrigues' rotation formula
        # v_rot = v*np.cos(theta) + (np.cross(k,v))*np.sin(theta) + k*(np.dot(k,v))*(1-np.cos(theta))

        # convert units if not degrees
        if degrees: theta = theta*np.pi/180.

        # normalize rotation axis vector
        norm = np.linalg.norm(axis)
        axis /= norm
        # get the coordinates
        coords = frame[['x', 'y', 'z']].values
        # generate the first term in rodrigues formula
        # we use np.tile because this would only result in a one dimensional vector but we will need
        # to sum up all of the matrix products
        a = np.tile(axis * np.cos(theta), coords.shape[0]).reshape(coords.shape[0], coords.shape[1])
        # generate second term in rodrigures formula
        # this creates a matrix of size coords.shape[0]
        b = np.cross(axis, coords) * np.sin(theta)
        # generate the last term in rodrigues formula
        # we use np.outer to make a dyadic productof the result from the dot product vector
        # and the axis vector
        c = np.outer(np.dot(coords, axis), axis) * (1-np.cos(theta))
        rotated = a + b + c
        frame[['x', 'y', 'z']] = rotated
        return frame

    def translate(self, dx=0, dy=0, dz=0, vector=None, frame=None, units='au'):
        """
        Return a copy of a single frame of the atom table translated by
        some specified distance.

        Note:
            Vector can be used instead of dx, dy, dz as it will be decomposed
            into those components. If vector and any of the others are
            specified the values in vector will be used.

        Args:
            dx (float): Displacement distance in x
            dy (float): Displacement distance in y
            dz (float): Displacement distance in z
            vector (list): Displacement vector
            units (str): Units that are used for the displacement

        Returns:
            frame (:class:`exatomic.Universe.atom`): Atom frame
        """
        if frame is None: frame = self.last_frame.copy()
        else: frame = self[self.frame == frame].copy()
        # check if vector is specified
        if vector is not None:
            # convert vector units to au
            vector = [i * Length[units, 'au'] for i in vector]
            dx = vector[0]
            dy = vector[1]
            dz = vector[2]
        # add the values to each respective coordinate
        frame['x'] += dx
        frame['y'] += dy
        frame['z'] += dz
        return frame

<<<<<<< HEAD


=======
>>>>>>> 6b611f28
    def to_xyz(self, tag='symbol', header=False, comments='', columns=None,
               frame=None, units='Angstrom'):
        """
        Return atomic data in XYZ format, by default without the first 2 lines.
        If multiple frames are specified, return an XYZ trajectory format. If
        frame is not specified, by default returns the last frame in the table.

        Args:
            tag (str): column name to use in place of 'symbol'
            header (bool): if True, return the first 2 lines of XYZ format
            comment (str, list): comment(s) to put in the comment line
            frame (int, iter): frame or frames to return
            units (str): units (default angstroms)

        Returns:
            ret (str): XYZ formatted atomic data
        """
        # TODO :: this is conceptually a duplicate of XYZ.from_universe
        columns = (tag, 'x', 'y', 'z') if columns is None else columns
        frame = self.nframes - 1 if frame is None else frame
        if isinstance(frame, Integral): frame = [frame]
        if not isinstance(comments, list): comments = [comments]
        if len(comments) == 1: comments = comments * len(frame)
        df = self[self['frame'].isin(frame)].copy()
        if tag not in df.columns:
            if tag == 'Z':
                stoz = sym2z()
                df[tag] = df['symbol'].map(stoz)
        df['x'] *= Length['au', units]
        df['y'] *= Length['au', units]
        df['z'] *= Length['au', units]
        grps = df.groupby('frame')
        ret = ''
        formatter = {tag: '{:<5}'.format}
        stargs = {'columns': columns, 'header': False,
                  'index': False, 'formatters': formatter}
        t = 0
        for _, grp in grps:
            if not len(grp): continue
            tru = (header or comments[t] or len(frame) > 1)
            hdr = '\n'.join([str(len(grp)), comments[t], '']) if tru else ''
            ret = ''.join([ret, hdr, grp.to_string(**stargs), '\n'])
            t += 1
        return ret

    def get_element_masses(self):
        """Compute and return element masses from symbols."""
        return self['symbol'].astype('O').map(sym2mass)

    def get_atom_labels(self):
        """
        Compute and return enumerated atoms.

        Returns:
            labels (:class:`~exa.core.numerical.Series`): Enumerated atom labels (of type int)
        """
        nats = self.cardinal_groupby().size().values
        labels = Series([i for nat in nats for i in range(nat)], dtype='category')
        labels.index = self.index
        return labels

    @classmethod
    def from_small_molecule_data(cls, center=None, ligand=None, distance=None, geometry=None,
                                 offset=None, plane=None, axis=None, domains=None, unit='Angstrom'):
        '''
        A minimal molecule builder for simple one-center, homogeneous ligand
        molecules of various general chemistry molecular geometries. If domains
        is not specified and geometry is ambiguous (like 'bent'),
        it just guesses the simplest geometry (smallest number of domains).

        Args
            center (str): atomic symbol of central atom
            ligand (str): atomic symbol of ligand atoms
            distance (float): distance between central atom and any ligand
            geometry (str): molecular geometry
            domains (int): number of electronic domains
            offset (np.array): 3-array of position of central atom
            plane (str): cartesian plane of molecule (eg. for 'square_planar')
            axis (str): cartesian axis of molecule (eg. for 'linear')

        Returns
            exatomic.atom.Atom: Atom table of small molecule
        '''
        return cls(make_small_molecule(center=center, ligand=ligand, distance=distance,
                                       geometry=geometry, offset=offset, plane=plane,
                                       axis=axis, domains=domains, unit=unit))


class UnitAtom(SparseDataFrame):
    """
    In unit cell coordinates (sparse) for periodic systems. These coordinates
    are used to update the corresponding :class:`~exatomic.atom.Atom` object
    """
    _index = 'atom'
    _columns = ['x', 'y', 'z']

    #@property
    #def _constructor(self):
    #    return UnitAtom

    @classmethod
    def from_universe(cls, universe):
        if universe.periodic:
            if "rx" not in universe.frame.columns:
                universe.frame.compute_cell_magnitudes()
            a, b, c = universe.frame[["rx", "ry", "rz"]].max().values
            x = modv(universe.atom['x'].values, a)
            y = modv(universe.atom['y'].values, b)
            z = modv(universe.atom['z'].values, c)
            df = pd.DataFrame.from_dict({'x': x, 'y': y, 'z': z})
            df.index = universe.atom.index
            df = df[universe.atom[['x', 'y', 'z']] != df].to_sparse()
            return cls(df)
        raise PeriodicUniverseError()


class ProjectedAtom(SparseDataFrame):
    """
    Projected atom coordinates (e.g. on 3x3x3 supercell). These coordinates are
    typically associated with their corresponding indices in another dataframe.

    Note:
        This table is computed when periodic two body properties are computed;
        it doesn't have meaning outside of that context.

    See Also:
        :func:`~exatomic.two.compute_periodic_two`.
    """
    _index = 'two'
    _columns = ['x', 'y', 'z']

    #@property
    #def _constructor(self):
    #    return ProjectedAtom


class VisualAtom(SparseDataFrame):
    """
    """
    _index = 'atom'
    _columns = ['x', 'y', 'z']

    @classmethod
    def from_universe(cls, universe):
        """
        """
        if universe.frame.is_periodic():
            atom = universe.atom[['x', 'y', 'z']].copy()
            atom.update(universe.unit_atom)
            bonded = universe.atom_two.ix[universe.atom_two['bond'] == True, 'atom1'].astype(np.int64)
            prjd = universe.projected_atom.ix[bonded.index].to_dense()
            prjd['atom'] = bonded
            prjd.drop_duplicates('atom', inplace=True)
            prjd.set_index('atom', inplace=True)
            atom.update(prjd)
            atom = atom[atom != universe.atom[['x', 'y', 'z']]].to_sparse()
            return cls(atom)
        raise PeriodicUniverseError()

    #@property
    #def _constructor(self):
    #    return VisualAtom


class Frequency(DataFrame):
    """
    The Frequency dataframe.

    +-------------------+----------+-------------------------------------------+
    | Column            | Type     | Description                               |
    +===================+==========+===========================================+
    | frame             | category | non-unique integer (req.)                 |
    +-------------------+----------+-------------------------------------------+
    | frequency         | float    | frequency of oscillation (cm-1) (req.)    |
    +-------------------+----------+-------------------------------------------+
    | freqdx            | int      | index of frequency of oscillation (req.)  |
    +-------------------+----------+-------------------------------------------+
    | dx                | float    | atomic displacement in x direction (req.) |
    +-------------------+----------+-------------------------------------------+
    | dy                | float    | atomic displacement in y direction (req.) |
    +-------------------+----------+-------------------------------------------+
    | dz                | float    | atomic displacement in z direction (req.) |
    +-------------------+----------+-------------------------------------------+
<<<<<<< HEAD
    | ir_int            | float    | ir intensity of the vibrational mode      |
    +-------------------+----------+-------------------------------------------+
=======
>>>>>>> 6b611f28
    | symbol            | str      | atomic symbol (req.)                      |
    +-------------------+----------+-------------------------------------------+
    | label             | int      | atomic identifier                         |
    +-------------------+----------+-------------------------------------------+
    """
<<<<<<< HEAD
    _index = 'frequency'
    _cardinal = ('frame', np.int64)
    _categories = {'symbol': str, 'freqdx': np.int64, 'ir_int': np.float64,
                   'label': np.int64, 'frequency': np.float64}
    _columns = ['dx', 'dy', 'dz', 'symbol', 'frequency', 'freqdx', 'ir_int']
=======
>>>>>>> 6b611f28
    #@property
    #def _constructor(self):
    #    return Frequency

    def displacement(self, freqdx):
        return self[self['freqdx'] == freqdx][['dx', 'dy', 'dz', 'symbol']]

<<<<<<< HEAD
    def ir_spectra(self, fwhm=15, lineshape='gaussian', **kwargs):
        '''
        Generate an IR spectra with the plotter classes. We can define a gaussian or lorentzian
        lineshape functions. For the most part we pass all of the kwargs directly into the
        plotter.Plot class.

        Args:
            fwhm (float): Full-width at half-maximum
            lineshape (str): Switch between the different lineshape functions available
        '''
        # define the lineshape and store the function call in the line variable
        if lineshape == 'lorentzian':
            line = plotter.lorentzian
        elif lineshape == 'gaussian':
            line = plotter.gaussian
        else:
            raise NotImplementedError("Sorry we have not yet implemented the lineshape {}.".format(lineshape))
        # define a default parameter for the plot width
        # we did this for a full-screen jupyter notebook on a 1920x1080 monitor
        if not "plot_width" in kwargs:
            kwargs.update(plot_width=900)
        # define the class
        plot = plotter.Plot(**kwargs)
        # this is designed for a single frame
        if self['frame'].drop_duplicates().values[-1] != 0:
            raise NotImplementedError("We have not yet expanded to include multiple frames")
        # grab the locations of the peaks
        freq = self['frequency'].astype(np.float64).drop_duplicates()
        # grab the ir intensity data
        inten = self.loc[freq.index, 'ir_int'].astype(np.float64).values[0]
        # change to using the values instead as we no longer need the index data
        # we could also use jit for the lineshape functions as we only deal with numpy arrays
        freq = freq.values
        x_data = np.arange(0, 4000, fwhm/50)
        # get the y data by calling the lineshape function generator
        y_data = line(freq=freq, x=x_data, fwhm=fwhm, inten=inten)
        # plot the lineshape data
        plot.fig.line(x_data, y_data)
        # plot the points on the plot to show were the frequency values are
        # more useful when we have nearly degenerate vibrations
        plot.fig.scatter(freq, line(freq=freq, x=freq, fwhm=fwhm, inten=inten))
        # display the figure with our generated method
        plot.show()
=======
>>>>>>> 6b611f28

def add_vibrational_mode(uni, freqdx):
    displacements = uni.frequency.displacements(freqdx)
    if not all(displacements['symbol'] == uni.atom['symbol']):
        print('Mismatch in ordering of atoms and frequencies.')
        return
    displaced = []
    frames = []
    # Should these only be absolute values?
    factor = np.abs(np.sin(np.linspace(-4*np.pi, 4*np.pi, 200)))
    for fac in factor:
        moved = uni.atom.copy()
        moved['x'] += displacements['dx'].values * fac
        moved['y'] += displacements['dy'].values * fac
        moved['z'] += displacements['dz'].values * fac
        displaced.append(moved)
        frames.append(uni.frame)
    movie = pd.concat(displaced).reset_index()
    movie['frame'] = np.repeat(range(len(factor)), len(uni.atom))
    uni.frame = pd.concat(frames).reset_index()
<<<<<<< HEAD
    uni.atom = movie
=======
    uni.atom = movie
>>>>>>> 6b611f28
<|MERGE_RESOLUTION|>--- conflicted
+++ resolved
@@ -16,10 +16,7 @@
 from exatomic.algorithms.distance import modv
 from exatomic.core.error import PeriodicUniverseError
 from exatomic.algorithms.geometry import make_small_molecule
-<<<<<<< HEAD
 from exatomic import plotter
-=======
->>>>>>> 6b611f28
 
 
 class Atom(DataFrame):
@@ -170,11 +167,6 @@
         frame['z'] += dz
         return frame
 
-<<<<<<< HEAD
-
-
-=======
->>>>>>> 6b611f28
     def to_xyz(self, tag='symbol', header=False, comments='', columns=None,
                frame=None, units='Angstrom'):
         """
@@ -358,24 +350,18 @@
     +-------------------+----------+-------------------------------------------+
     | dz                | float    | atomic displacement in z direction (req.) |
     +-------------------+----------+-------------------------------------------+
-<<<<<<< HEAD
     | ir_int            | float    | ir intensity of the vibrational mode      |
     +-------------------+----------+-------------------------------------------+
-=======
->>>>>>> 6b611f28
     | symbol            | str      | atomic symbol (req.)                      |
     +-------------------+----------+-------------------------------------------+
     | label             | int      | atomic identifier                         |
     +-------------------+----------+-------------------------------------------+
     """
-<<<<<<< HEAD
     _index = 'frequency'
     _cardinal = ('frame', np.int64)
     _categories = {'symbol': str, 'freqdx': np.int64, 'ir_int': np.float64,
                    'label': np.int64, 'frequency': np.float64}
     _columns = ['dx', 'dy', 'dz', 'symbol', 'frequency', 'freqdx', 'ir_int']
-=======
->>>>>>> 6b611f28
     #@property
     #def _constructor(self):
     #    return Frequency
@@ -383,7 +369,6 @@
     def displacement(self, freqdx):
         return self[self['freqdx'] == freqdx][['dx', 'dy', 'dz', 'symbol']]
 
-<<<<<<< HEAD
     def ir_spectra(self, fwhm=15, lineshape='gaussian', **kwargs):
         '''
         Generate an IR spectra with the plotter classes. We can define a gaussian or lorentzian
@@ -427,8 +412,6 @@
         plot.fig.scatter(freq, line(freq=freq, x=freq, fwhm=fwhm, inten=inten))
         # display the figure with our generated method
         plot.show()
-=======
->>>>>>> 6b611f28
 
 def add_vibrational_mode(uni, freqdx):
     displacements = uni.frequency.displacements(freqdx)
@@ -449,8 +432,4 @@
     movie = pd.concat(displaced).reset_index()
     movie['frame'] = np.repeat(range(len(factor)), len(uni.atom))
     uni.frame = pd.concat(frames).reset_index()
-<<<<<<< HEAD
     uni.atom = movie
-=======
-    uni.atom = movie
->>>>>>> 6b611f28
