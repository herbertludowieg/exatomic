--- conflicted
+++ resolved
@@ -1,63 +1,59 @@
-# -*- coding: utf-8 -*-
-<<<<<<< HEAD
-# Copyright (c) 2015-2017, Exa Analytics Development Team
-=======
-# Copyright (c) 2015-2018, Exa Analytics Development Team
->>>>>>> 332522bb
-# Distributed under the terms of the Apache License 2.0
-"""
-Exceptions
-###############
-"""
-from exa.core.error import ExaException
-
-
-class AtomicException(ExaException):
-    """
-    The exatomic exception.
-    """
-    pass
-
-
-class StringFormulaError(AtomicException):
-    """
-    The string representation of a :class:`~exatomic.formula.SimpleFormula` has
-    syntax described in :class:`~exatomic.formula.SimpleFormula`.
-    """
-    _msg = 'Incorrect formula syntax for {} (syntax example H(2)O(1)).'
-
-    def __init__(self, formula):
-        msg = self._msg.format(formula)
-        super().__init__(msg)
-
-
-class ClassificationError(AtomicException):
-    """
-    Raised when a classifier for :func:`~exatomic.molecule.Molecule.add_classification`
-    used incorrectly.
-    """
-    def __init__(self):
-        super().__init__(msg='Classifier must be a tuple of the form ("identifier", "label", exact).')
-
-
-class PeriodicUniverseError(AtomicException):
-    """
-    Raised when the code is asked to perform a periodic simulation specific
-    operation on a free boundary condition :class:`~exatomic.container.Universe`.
-    """
-    def __init__(self):
-        super().__init__(msg='Not a periodic boundary condition Universe?')
-
-
-class FreeBoundaryUniverseError(AtomicException):
-    """
-    """
-    def __init__(self):
-        super().__init__(msg='Not a free boundary condition Universe?')
-
-
-class BasisSetNotFoundError(AtomicException):
-    """
-    """
-    def __init__(self):
-        super().__init__(msg='Not basis set table present in Universe?')
+# -*- coding: utf-8 -*-
+# Copyright (c) 2015-2018, Exa Analytics Development Team
+# Distributed under the terms of the Apache License 2.0
+"""
+Exceptions
+###############
+"""
+from exa.core.error import ExaException
+
+
+class AtomicException(ExaException):
+    """
+    The exatomic exception.
+    """
+    pass
+
+
+class StringFormulaError(AtomicException):
+    """
+    The string representation of a :class:`~exatomic.formula.SimpleFormula` has
+    syntax described in :class:`~exatomic.formula.SimpleFormula`.
+    """
+    _msg = 'Incorrect formula syntax for {} (syntax example H(2)O(1)).'
+
+    def __init__(self, formula):
+        msg = self._msg.format(formula)
+        super().__init__(msg)
+
+
+class ClassificationError(AtomicException):
+    """
+    Raised when a classifier for :func:`~exatomic.molecule.Molecule.add_classification`
+    used incorrectly.
+    """
+    def __init__(self):
+        super().__init__(msg='Classifier must be a tuple of the form ("identifier", "label", exact).')
+
+
+class PeriodicUniverseError(AtomicException):
+    """
+    Raised when the code is asked to perform a periodic simulation specific
+    operation on a free boundary condition :class:`~exatomic.container.Universe`.
+    """
+    def __init__(self):
+        super().__init__(msg='Not a periodic boundary condition Universe?')
+
+
+class FreeBoundaryUniverseError(AtomicException):
+    """
+    """
+    def __init__(self):
+        super().__init__(msg='Not a free boundary condition Universe?')
+
+
+class BasisSetNotFoundError(AtomicException):
+    """
+    """
+    def __init__(self):
+        super().__init__(msg='Not basis set table present in Universe?')