# -*- coding: utf-8 -*-
# Copyright (c) 2015-2018, Exa Analytics Development Team
# Distributed under the terms of the Apache License 2.0
"""
The Atomic Universe
#########################
The :class:`~exatomic.container.Universe` object is a subclass of
:class:`~exa.container.Container` that stores data coming from computational
chemistry experiments in a unified and systematic way. Data is organized into
"frames". A frame is an axis that can represent time (e.g. molecular dynamics
simulations), step number (e.g. geometry optimization), or an arbitrary index
(e.g. density functional theory exchange correlation functional).
"""
import six
import numpy as np
import pandas as pd
from exa import DataFrame, Container, TypedMeta
from .frame import Frame, compute_frame_from_atom
from .atom import Atom, UnitAtom, ProjectedAtom, VisualAtom, Frequency
from .two import (AtomTwo, MoleculeTwo, compute_atom_two,
                  _compute_bond_count, _compute_bonds)
from .molecule import (Molecule, compute_molecule, compute_molecule_com,
                       compute_molecule_count)
from .field import AtomicField
from .orbital import Orbital, Excitation, MOMatrix, DensityMatrix
from .basis import Overlap, BasisSet, BasisSetOrder
from exatomic.algorithms.orbital import add_molecular_orbitals
<<<<<<< HEAD
from exatomic.algorithms.basis import Basis


=======
from .tensor import Tensor
>>>>>>> 221c867e

class Meta(TypedMeta):
    atom = Atom
    frame = Frame
    atom_two = AtomTwo
    unit_atom = UnitAtom
    projected_atom = ProjectedAtom
    visual_atom = VisualAtom
    frequency = Frequency
    molecule = Molecule
    molecule_two = MoleculeTwo
    field = AtomicField
    orbital = Orbital
    momatrix = MOMatrix
    excitation = Excitation
    overlap = Overlap
    density = DensityMatrix
    basis_set_order = BasisSetOrder
    basis_set = BasisSet
<<<<<<< HEAD
    basis_dims = dict
    basis_functions = Basis
    contribution = DataFrame
    multipole = DataFrame
=======
    tensor = Tensor
>>>>>>> 221c867e


class Universe(six.with_metaclass(Meta, Container)):
    """
    The atomic container is called a universe because it represents everything
    known about the atomistic simulation (whether quantum or classical). This
    includes data such as atomic coordinates, molecular orbital energies, as
    well as (classical phenomena) such as two body distances, etc.

    Attributes:
        frame (:class:`~exatomic.core.frame.Frame`): State variables:
        atom (:class:`~exatomic.core.atom.Atom`): (Classical) atomic data (e.g. coordinates)
        atom_two (:class:`~exatomic.core.two.AtomTwo`): Interatomic distances
        molecule (:class:`~exatomic.core.molecule.Molecule`): Molecule information
        orbital (:class:`~exatomic.core.orbital.Orbital`): Molecular orbital information
        momatrix (:class:`~exatomic.core.orbital.MOMatrix`): Molecular orbital coefficient matrix
    """
    _cardinal = "frame"
    _getter_prefix = "compute"

    @property
    def periodic(self, *args, **kwargs):
        return self.frame.is_periodic(*args, **kwargs)

    @property
    def orthorhombic(self):
        return self.frame.orthorhombic()

    @classmethod
    def from_cclib(cls, ccobj):
        from exatomic.interfaces.cclib import universe_from_cclib
        return cls(**universe_from_cclib(ccobj))

    # Note that compute_* function may be called automatically by typed
    # properties defined in UniverseMeta
    def compute_frame(self):
        """Compute a minmal frame table."""
        self.frame = compute_frame_from_atom(self.atom)

    def compute_unit_atom(self):
        """Compute minimal image for periodic systems."""
        self.unit_atom = UnitAtom.from_universe(self)

    def compute_visual_atom(self):
        self.visual_atom = VisualAtom.from_universe(self)
        self.compute_molecule_com()

    def compute_atom_two(self, *args, **kwargs):
        """
        Compute interatomic two body properties (e.g. bonds).

        Args:
            mapper (dict): Custom radii to use when determining bonds
            bond_extra (float): Extra additive factor to use when determining bonds
        """
        self.atom_two = compute_atom_two(self, *args, **kwargs)

    def compute_bonds(self, *args, **kwargs):
        """
        Updates bonds (and molecules).

        See Also:
            :func:`~exatomic.two.AtomTwo.compute_bonds`
        """
        _compute_bonds(self.atom, self.atom_two, *args, **kwargs)

    def compute_bond_count(self):
        """
        Compute bond counts and attach them to the :class:`~exatomic.atom.Atom` table.
        """
        _compute_bond_count(self)

    def compute_molecule(self):
        """Compute the :class:`~exatomic.molecule.Molecule` table."""
        self.molecule = compute_molecule(self)
        self.compute_molecule_count()

    def compute_molecule_com(self):
        cx, cy, cz = compute_molecule_com(self)
        self.molecule['cx'] = cx
        self.molecule['cy'] = cy
        self.molecule['cz'] = cz

    def compute_atom_count(self):
        """Compute number of atoms per frame."""
        self.frame['atom_count'] = self.atom.cardinal_groupby().size()

    def compute_molecule_count(self):
        """Compute number of molecules per frame."""
        self.frame['molecule_count'] = compute_molecule_count(self)

    def compute_basis_dims(self):
        """Compute basis dimensions."""
        bset = self.basis_set
        mapr = self.atom.set.map
        self.basis_dims = {
            'npc': mapr(bset.primitives(False).groupby('set').sum()).sum(),
            'nps': mapr(bset.primitives(True).groupby('set').sum()).sum(),
            'ncc': mapr(bset.functions(False).groupby('set').sum()).sum(),
            'ncs': mapr(bset.functions(True).groupby('set').sum()).sum(),
            'sets': bset.functions_by_shell()}

    def compute_basis_functions(self, **kwargs):
        self.basis_functions = Basis(self)

    def enumerate_shells(self, frame=0):
        atom = self.atom.gropuby('frame').get_group(frame)
        if uni.meta['program'] != 'molcas':
            print('Warning: Check spherical shell parameter for {} '
                  'molecular orbital generation'.format(uni.meta['program']))
        shls = self.basis_set.shells()
        grps = shls.groupby('set')
        # Pointers into (xyzs, shls) arrays
        ptrs = np.array([(c, idx) for c, seht in enumerate(atom.set)
                                  for idx in grps.get_group(seht).index])
        return ptrs, atom[['x', 'y', 'z']].values, shls[0].values

    def add_field(self, field):
        """Adds a field object to the universe."""
        self._traits_need_update = True
        if isinstance(field, AtomicField):
            if not hasattr(self, 'field'):
                self.field = field
            else:
                self.field._revert_categories()
                new_field_values = self.field.field_values + field.field_values
                newdx = range(len(self.field), len(self.field) + len(field))
                field.index = newdx
                new_field = pd.concat([self.field, field])
                self.field = AtomicField(new_field, field_values=new_field_values)
        elif isinstance(field, list):
            if not hasattr(self, 'field'):
                fields = pd.concat(field)
                fields.index = range(len(fields))
                fields_values = [j for i in field for j in i.field_values]
                self.field = AtomicField(fields, field_values=fields_values)
            else:
                new_field_values = self.field.field_values + [j for i in field for j in i.field_values]
                newdx = range(len(self.field), len(self.field) + sum([len(i.field_values) for i in field]))
                for i, idx in enumerate(newdx):
                    field[i].index = [idx]
                new_field = pd.concat([self.field] + field)
                self.field = AtomicField(new_field, field_values=new_field_values)
        else:
            raise TypeError('field must be an instance of exatomic.field.AtomicField or a list of them')

    def add_molecular_orbitals(self, field_params=None, mocoefs=None,
                               vector=None, frame=0, replace=True):
        """Add molecular orbitals to universe.

        Args
            field_params (dict, pd.Series): see `:meth:exatomic.algorithms.orbital_util.make_fps`
            mocoefs (str): column in the :class:`~exatomic.core.orbital.MOMatrix`
            vector (iter): indices of orbitals to evaluate (0-based)
            frame (int): frame of atomic positions for the orbitals
            replace (bool): if False, do not remove previous fields
        """
        assert hasattr(self, 'momatrix')
        assert hasattr(self, 'basis_set')
        assert hasattr(self, 'basis_set_order')
        add_molecular_orbitals(self, field_params=field_params,
                               mocoefs=mocoefs, vector=vector,
                               frame=frame, replace=replace)

    def __len__(self):
        return len(self.frame)

    def __init__(self, **kwargs):
        super(Universe, self).__init__(**kwargs)


def concat(name=None, description=None, meta=None, *universes):
    """
    Warning:
        This function is not fully featured or tested yet!
    """
    raise NotImplementedError()


def basis_function_contributions(universe, mo, mocoefs='coef',
                                 tol=0.01, ao=None, frame=0):
    """
    Provided a universe with momatrix and basis_set_order attributes,
    return the major basis function contributions of a particular
    molecular orbital.

    Args
        universe (exatomic.container.Universe): a universe
        mo (int): molecular orbital index
        mocoefs (str): column of interest in universe.momatrix
        tol (float): minimum value of coefficient by which to filter
        frame (int): frame of the universe (default is zero)

    Returns
        together (pd.DataFrame): a join of momatrix and basis_set_order
    """
    small = universe.momatrix.contributions(mo, tol=tol, mocoefs=mocoefs, frame=frame)
    chis = small['chi'].values
    coefs = small[mocoefs]
    coefs.index = chis
    together = pd.concat([universe.basis_set_order.ix[chis], coefs], axis=1)
    if ao is None:
        return together
    else:
        raise NotImplementedError("not clever enough for that.")<|MERGE_RESOLUTION|>--- conflicted
+++ resolved
@@ -25,13 +25,8 @@
 from .orbital import Orbital, Excitation, MOMatrix, DensityMatrix
 from .basis import Overlap, BasisSet, BasisSetOrder
 from exatomic.algorithms.orbital import add_molecular_orbitals
-<<<<<<< HEAD
 from exatomic.algorithms.basis import Basis
-
-
-=======
 from .tensor import Tensor
->>>>>>> 221c867e
 
 class Meta(TypedMeta):
     atom = Atom
@@ -51,14 +46,11 @@
     density = DensityMatrix
     basis_set_order = BasisSetOrder
     basis_set = BasisSet
-<<<<<<< HEAD
     basis_dims = dict
     basis_functions = Basis
     contribution = DataFrame
     multipole = DataFrame
-=======
     tensor = Tensor
->>>>>>> 221c867e
 
 
 class Universe(six.with_metaclass(Meta, Container)):
