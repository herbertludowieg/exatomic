# -*- coding: utf-8 -*-
# Copyright (c) 2015-2018, Exa Analytics Development Team
# Distributed under the terms of the Apache License 2.0
"""
Base Functionality
############################
"""
import os
from exa.util import isotopes
from platform import system

# For numba compiled functions
sysname= system().lower()
nbpll = True if "linux" in sysname else False
nbtgt = "parallel" if nbpll else "cpu"
<<<<<<< HEAD
=======
nbche = False if nbtgt else True
>>>>>>> 332522bb

isotopedf = isotopes.as_df()
sym2z = isotopedf.drop_duplicates("symbol").set_index("symbol")["Z"].to_dict()
z2sym = {v: k for k, v in sym2z.items()}
sym2mass = {}
sym2radius = {}
sym2color = {}
for k, v in vars(isotopes).items():
    if isinstance(v, isotopes.Element):
        sym2mass[k] = v.mass
        sym2radius[k] = v.radius
<<<<<<< HEAD
        sym2color[k] = '#' + v.color[-2:] + v.color[3:5] + v.color[1:3]
=======
        sym2color[k] = '#' + v.color[-2:] + v.color[3:5] + v.color[1:3]


def staticdir():
    """Return the location of the static data directory."""
    root = os.path.abspath(os.path.dirname(__file__))
    return os.path.join(root, "static")


def resource(name):
    """
    Return the full path of a named resource in the static directory.

    If multiple files with the same name exist, **name** should contain
    the first directory as well.

    .. code-block:: python

        resource("myfile")
        resource("test01/test.txt")
        resource("test02/test.txt")
    """
    for path, _, files in os.walk(staticdir()):
        if name in files:
            return os.path.abspath(os.path.join(path, name))
>>>>>>> 332522bb
<|MERGE_RESOLUTION|>--- conflicted
+++ resolved
@@ -11,12 +11,9 @@
 
 # For numba compiled functions
 sysname= system().lower()
-nbpll = True if "linux" in sysname else False
+nbpll = "linux" in sysname
 nbtgt = "parallel" if nbpll else "cpu"
-<<<<<<< HEAD
-=======
-nbche = False if nbtgt else True
->>>>>>> 332522bb
+nbche = not nbtgt
 
 isotopedf = isotopes.as_df()
 sym2z = isotopedf.drop_duplicates("symbol").set_index("symbol")["Z"].to_dict()
@@ -28,9 +25,6 @@
     if isinstance(v, isotopes.Element):
         sym2mass[k] = v.mass
         sym2radius[k] = v.radius
-<<<<<<< HEAD
-        sym2color[k] = '#' + v.color[-2:] + v.color[3:5] + v.color[1:3]
-=======
         sym2color[k] = '#' + v.color[-2:] + v.color[3:5] + v.color[1:3]
 
 
@@ -55,5 +49,4 @@
     """
     for path, _, files in os.walk(staticdir()):
         if name in files:
-            return os.path.abspath(os.path.join(path, name))
->>>>>>> 332522bb
+            return os.path.abspath(os.path.join(path, name))