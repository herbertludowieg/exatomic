--- conflicted
+++ resolved
@@ -6,22 +6,6 @@
 ##################
 """
 import pandas as pd
-<<<<<<< HEAD
-from io import StringIO
-from exatomic import Universe
-from exatomic import Editor as AtomicEditor
-from exatomic.algorithms.basis import spher_lml_count, cart_lml_count, rlmap
-
-
-class Editor(AtomicEditor):
-    """
-    Base NWChem editor
-    """
-    def __init__(self, *args, **kwargs):
-        super(Editor, self).__init__(*args, **kwargs)
-        if self.meta is None:
-            self.meta = {'program': 'nwchem'}
-=======
 from exatomic import Editor
 
 class Editor(Editor):
@@ -30,6 +14,5 @@
         super(Editor, self).__init__(*args, **kwargs)
         if self.meta is not None:
             self.meta.update({'program': 'nwchem'})
->>>>>>> 2eb1c138
         else:
             self.meta = {'program': 'nwchem'}