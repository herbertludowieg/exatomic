# -*- coding: utf-8 -*-
## Copyright (c) 2015-2018, Exa Analytics Development Team
## Distributed under the terms of the Apache License 2.0
"""
Tests for :mod:`~exatomic.nwchem.output`
#############################################
"""
#import numpy as np
#import pandas as pd
from unittest import TestCase
from exatomic.base import resource
from exatomic.nwchem.output import Output


class TestNWChemOutput(TestCase):
    def setUp(self):
        self.mam1 = Output(resource('nw-ch3nh2-631g.out'))
        self.mam2 = Output(resource('nw-ch3nh2-augccpvdz.out'))
        self.nap_roa = Output(resource('nw-naproxen-def2tzvp-roa.out'))
        self.meth_roa = Output(resource('nw-methyloxirane-def2tzvp-roa.out'))

    def test_parse_atom(self):
        self.mam1.parse_atom()
        self.mam2.parse_atom()
        self.assertEqual(self.mam1.atom.shape[0], 7)
        self.assertEqual(self.mam2.atom.shape[0], 7)

    def test_parse_orbital(self):
        self.mam1.parse_orbital()
        self.mam2.parse_orbital()
        self.assertEqual(self.mam1.orbital.shape[0], 28)
        self.assertEqual(self.mam2.orbital.shape[0], 91)

    def test_parse_basis_set(self):
        self.mam1.parse_basis_set()
        self.mam2.parse_basis_set()
        self.assertEqual(self.mam1.basis_set.shape[0], 32)
        self.assertEqual(self.mam2.basis_set.shape[0], 57)


    def test_parse_basis_set_order(self):
        self.mam1.parse_basis_set_order()
        self.mam2.parse_basis_set_order()
        self.assertEqual(self.mam1.basis_set_order.shape[0], 28)
        self.assertEqual(self.mam2.basis_set_order.shape[0], 91)

    def test_parse_frame(self):
        self.mam1.parse_frame()
        self.mam2.parse_frame()
        self.assertEqual(self.mam1.frame.shape[0], 1)
        self.assertEqual(self.mam2.frame.shape[0], 1)

    def test_parse_momatrix(self):
        self.mam1.parse_momatrix()
        self.mam2.parse_momatrix()
        self.assertEqual(self.mam1.momatrix.shape[0], 784)
        self.assertEqual(self.mam2.momatrix.shape[0], 8281)
<<<<<<< HEAD
=======

    def test_parse_roa(self):
        self.nap_roa.parse_roa()
        self.assertEqual(self.nap_roa.roa.shape[0], 10)
        self.meth_roa.parse_roa()
        self.assertEqual(self.meth_roa.roa.shape[0], 10)

    def test_parse_gradient(self):
        self.nap_roa.parse_gradient()
        self.assertEqual(self.nap_roa.gradient.shape[0], 31)
        self.meth_roa.parse_gradient()
        self.assertEqual(self.meth_roa.gradient.shape[0], 10)
>>>>>>> 661775b5

    def test_to_universe(self):
        self.mam1.to_universe()
        self.mam2.to_universe()<|MERGE_RESOLUTION|>--- conflicted
+++ resolved
@@ -55,8 +55,6 @@
         self.mam2.parse_momatrix()
         self.assertEqual(self.mam1.momatrix.shape[0], 784)
         self.assertEqual(self.mam2.momatrix.shape[0], 8281)
-<<<<<<< HEAD
-=======
 
     def test_parse_roa(self):
         self.nap_roa.parse_roa()
@@ -69,7 +67,6 @@
         self.assertEqual(self.nap_roa.gradient.shape[0], 31)
         self.meth_roa.parse_gradient()
         self.assertEqual(self.meth_roa.gradient.shape[0], 10)
->>>>>>> 661775b5
 
     def test_to_universe(self):
         self.mam1.to_universe()
