# -*- coding: utf-8 -*-
# Copyright (c) 2015-2018, Exa Analytics Development Team
# Distributed under the terms of the Apache License 2.0
import os
import numpy as np
import pandas as pd
from unittest import TestCase
from exatomic import Universe
from exatomic.molcas.output import Output, Orb


class TestOutput(TestCase):
    """Test the Molcas output file editor."""
    def setUp(self):
        cd = os.path.abspath(__file__).split(os.sep)[:-1]
        self.uo2sp = Output(os.sep.join(cd + ['mol-uo2-anomb.out']))
        self.mamcart = Output(os.sep.join(cd + ['mol-ch3nh2-631g.out']))
        self.mamsphr = Output(os.sep.join(cd + ['mol-ch3nh2-anovdzp.out']))

    def test_parse_atom(self):
        """Test the atom table parser."""
        self.uo2sp.parse_atom()
        self.assertEqual(self.uo2sp.atom.shape, (3, 8))
        self.assertTrue(np.all(pd.notnull(self.uo2sp.atom)))
        self.mamcart.parse_atom()
        self.assertEqual(self.mamcart.atom.shape, (7, 8))
        self.assertTrue(np.all(pd.notnull(self.mamcart.atom)))
        self.mamsphr.parse_atom()
        self.assertEqual(self.mamsphr.atom.shape, (7, 8))
        self.assertTrue(np.all(pd.notnull(self.mamsphr.atom)))

    def test_parse_basis_set_order(self):
        """Test the basis set order table parser."""
        self.uo2sp.parse_basis_set_order()
        self.assertEqual(self.uo2sp.basis_set_order.shape, (69, 9))
        self.assertTrue(np.all(pd.notnull(self.uo2sp.basis_set_order)))
        self.mamcart.parse_basis_set_order()
        self.assertEqual(self.mamcart.basis_set_order.shape, (28, 9))
        self.assertTrue(np.all(pd.notnull(self.mamcart.basis_set_order)))
        self.mamsphr.parse_basis_set_order()
        self.assertEqual(self.mamsphr.basis_set_order.shape, (53, 9))
        self.assertTrue(np.all(pd.notnull(self.mamsphr.basis_set_order)))

    def test_parse_basis_set(self):
        """Test the gaussian basis set table parser."""
        self.uo2sp.parse_basis_set()
<<<<<<< HEAD
        self.assertEqual(self.uo2sp.basis_set.shape, (451, 6))
        self.assertTrue(np.all(pd.notnull(self.uo2sp.basis_set)))
        self.mamcart.parse_basis_set()
        self.assertEqual(self.mamcart.basis_set.shape, (84, 6))
        self.assertTrue(np.all(pd.notnull(self.mamcart.basis_set)))
        self.mamsphr.parse_basis_set()
        self.assertEqual(self.mamsphr.basis_set.shape, (148, 6))
=======
        self.assertEqual(self.uo2sp.basis_set.shape, (451, 8))
        self.assertTrue(np.all(pd.notnull(self.uo2sp.basis_set)))
        self.mamcart.parse_basis_set()
        self.assertEqual(self.mamcart.basis_set.shape, (84, 8))
        self.assertTrue(np.all(pd.notnull(self.mamcart.basis_set)))
        self.mamsphr.parse_basis_set()
        self.assertEqual(self.mamsphr.basis_set.shape, (148, 8))
>>>>>>> 332522bb
        self.assertTrue(np.all(pd.notnull(self.mamsphr.basis_set)))

    def test_to_universe(self):
        """Test that the Outputs can be converted to universes."""
        uni = self.uo2sp.to_universe()
        self.assertIs(type(uni), Universe)
        uni = self.mamcart.to_universe()
        self.assertIs(type(uni), Universe)
        uni = self.mamsphr.to_universe()
        self.assertIs(type(uni), Universe)


# class TestOrb(TestCase):
#     """Test the Molcas Orb file parser."""
#     def setUp(self):
#         cd = os.path.abspath(__file__).split(os.sep)[:-1]
#         self.uo2sporb = Orb(os.sep.join(cd + ['mol-uo2-anomb.scforb']))
#         self.mamcart = Orb(os.sep.join(cd + ['mol-ch3nh2-631g.scforb']))
#         self.mamsphr = Orb(os.sep.join(cd + ['mol-ch3nh2-anovdzp.scforb']))
#
#     def test_parse_momatrix(self):
#         """Test the momatrix table parser."""
#         self.uo2sporb.parse_momatrix()
#         self.assertEqual(self.uo2sporb.momatrix.shape, (4761, 4))
#         self.assertTrue(np.all(pd.notnull(self.uo2sporb.momatrix)))
#         self.mamcart.parse_momatrix()
#         self.assertEqual(self.mamcart.momatrix.shape, (784, 4))
#         self.assertTrue(np.all(pd.notnull(self.mamcart.momatrix)))
#         self.mamsphr.parse_momatrix()
#         self.assertEqual(self.mamsphr.momatrix.shape, (2809, 4))
#         self.assertTrue(np.all(pd.notnull(self.mamsphr.momatrix)))<|MERGE_RESOLUTION|>--- conflicted
+++ resolved
@@ -44,7 +44,6 @@
     def test_parse_basis_set(self):
         """Test the gaussian basis set table parser."""
         self.uo2sp.parse_basis_set()
-<<<<<<< HEAD
         self.assertEqual(self.uo2sp.basis_set.shape, (451, 6))
         self.assertTrue(np.all(pd.notnull(self.uo2sp.basis_set)))
         self.mamcart.parse_basis_set()
@@ -52,15 +51,6 @@
         self.assertTrue(np.all(pd.notnull(self.mamcart.basis_set)))
         self.mamsphr.parse_basis_set()
         self.assertEqual(self.mamsphr.basis_set.shape, (148, 6))
-=======
-        self.assertEqual(self.uo2sp.basis_set.shape, (451, 8))
-        self.assertTrue(np.all(pd.notnull(self.uo2sp.basis_set)))
-        self.mamcart.parse_basis_set()
-        self.assertEqual(self.mamcart.basis_set.shape, (84, 8))
-        self.assertTrue(np.all(pd.notnull(self.mamcart.basis_set)))
-        self.mamsphr.parse_basis_set()
-        self.assertEqual(self.mamsphr.basis_set.shape, (148, 8))
->>>>>>> 332522bb
         self.assertTrue(np.all(pd.notnull(self.mamsphr.basis_set)))
 
     def test_to_universe(self):
