--- conflicted
+++ resolved
@@ -1,7 +1,3 @@
 # -*- coding: utf-8 -*-
-<<<<<<< HEAD
-# Copyright (c) 2015-2017, Exa Analytics Development Team
-=======
 # Copyright (c) 2015-2018, Exa Analytics Development Team
->>>>>>> 332522bb
 # Distributed under the terms of the Apache License 2.0